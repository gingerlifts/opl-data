//! Tests for entries.csv files.

extern crate checker;
extern crate csv;

use checker::check_entries::do_check;
use checker::Report;

use std::path::PathBuf;

/// Executes checks against a string representation of a CSV,
/// returning the number of errors.
fn check(csv: &str) -> usize {
    let report = Report::new(PathBuf::from("[inline]"));
    let mut rdr = csv::ReaderBuilder::new()
        .quoting(false)
        .from_reader(csv.as_bytes());
    let report = do_check(&mut rdr, report, None).unwrap();
    report.count_errors()
}

#[test]
fn test_empty_file() {
    assert!(check("") > 0);
}

#[test]
fn test_invalid_headers() {
    // This should pass tests.
    let data = "Name,WeightClassKg,Sex,Best3BenchKg,TotalKg,Equipment,Event,Place\n\
                Test User,90,M,100,100,Raw,B,1";
    assert_eq!(check(data), 0);

    // Add an extra column "X".
    let data = "Name,WeightClassKg,Sex,Best3BenchKg,TotalKg,Equipment,Event,Place,X\n\
                Test User,90,M,100,100,Raw,B,1,X";
    assert_eq!(check(data), 1);

    // Duplicate the Sex column. The error message should only occur once.
    let data = "Name,WeightClassKg,Sex,Sex,Best3BenchKg,TotalKg,Equipment,Event,Place\n\
                Test User,90,M,M,100,100,Raw,B,1";
    assert_eq!(check(data), 1);

    // The Name column is mandatory.
    let data = "WeightClassKg,Sex,Best3BenchKg,TotalKg,Equipment,Event,Place\n\
                90,M,100,100,Raw,B,1";
    assert_eq!(check(data), 1);

    // There must be either (or both) of WeightClassKg and BodyweightKg.
    let data = "Name,BodyweightKg,Sex,Best3BenchKg,TotalKg,Equipment,Event,Place\n\
                Test User,90,M,100,100,Raw,B,1";
    assert_eq!(check(data), 0);
    let data = "Name,Sex,Best3BenchKg,TotalKg,Equipment,Event,Place\n\
                Test User,M,100,100,Raw,B,1";
    assert_eq!(check(data), 1);

    // The Sex column is mandatory.
    let data = "Name,WeightClassKg,Best3BenchKg,TotalKg,Equipment,Event,Place\n\
                Test User,90,100,100,Raw,B,1";
    assert_eq!(check(data), 1);

    // The Equipment column is mandatory.
    let data = "Name,WeightClassKg,Sex,Best3BenchKg,TotalKg,Event,Place\n\
                Test User,90,M,100,100,B,1";
    assert_eq!(check(data), 1);

    // The TotalKg column is mandatory.
    let data = "Name,WeightClassKg,Sex,Best3BenchKg,Equipment,Event,Place\n\
                Test User,90,M,100,Raw,B,1";
    assert_eq!(check(data), 1);

    // The Place column is mandatory.
    let data = "Name,WeightClassKg,Sex,Best3BenchKg,TotalKg,Equipment,Event\n\
                Test User,90,M,100,100,Raw,B";
    assert_eq!(check(data), 1);

    // The Event column is mandatory.
    let data = "Name,WeightClassKg,Sex,Best3BenchKg,TotalKg,Equipment,Place\n\
                Test User,90,M,100,100,Raw,1";
    assert_eq!(check(data), 1);

    // If there's a data column for a lift, the Best column must exist.
    let data = "Name,WeightClassKg,Sex,Squat1Kg,TotalKg,Equipment,Event,Place\n\
                Test User,90,M,100,100,Raw,B,1";
    assert_eq!(check(data), 1);
    let data = "Name,WeightClassKg,Sex,Bench1Kg,TotalKg,Equipment,Event,Place\n\
                Test User,90,M,100,100,Raw,B,1";
    assert_eq!(check(data), 1);
    let data = "Name,WeightClassKg,Sex,Deadlift1Kg,TotalKg,Equipment,Event,Place\n\
                Test User,90,M,100,100,Raw,B,1";
    assert_eq!(check(data), 1);
}

#[test]
fn test_column_sex() {
    // The sex column cannot be empty.
    let data = "Name,WeightClassKg,Sex,Best3BenchKg,TotalKg,Equipment,Event,Place\n\
                Test User,90,,100,100,Raw,B,1";
    assert_eq!(check(data), 1);

    // The sex column cannot be something invalid.
    let data = "Name,WeightClassKg,Sex,Best3BenchKg,TotalKg,Equipment,Event,Place\n\
                Test User,90,Z,100,100,Raw,B,1";
    assert_eq!(check(data), 1);
}

#[test]
fn test_column_cyrillicname() {
    // Cyrillic should pass.
    let data = "Name,CyrillicName,WeightClassKg,Sex,Best3BenchKg,TotalKg,Equipment,Event,Place\n\
                Test User,Тест Юзр,90,M,100,100,Raw,B,1";
    assert_eq!(check(data), 0);

    // Non-Cyrillic should fail.
    let data = "Name,CyrillicName,WeightClassKg,Sex,Best3BenchKg,TotalKg,Equipment,Event,Place\n\
                Test User,Test User,90,M,100,100,Raw,B,1";
    assert_eq!(check(data), 1);
}

#[test]
fn test_column_event() {
    // Squat event, but no Best3SquatKg.
    let data = "Name,WeightClassKg,Sex,Best3BenchKg,TotalKg,Equipment,Event,Place\n\
                Test User,90,M,100,100,Raw,S,1";
    assert!(check(data) > 0);

    // Bench event, but no Best3BenchKg.
    let data = "Name,WeightClassKg,Sex,Best3SquatKg,TotalKg,Equipment,Event,Place\n\
                Test User,90,M,100,100,Raw,B,1";
    assert!(check(data) > 0);

    // Deadlift event, but no Best3DeadliftKg.
    let data = "Name,WeightClassKg,Sex,Best3SquatKg,TotalKg,Equipment,Event,Place\n\
                Test User,90,M,100,100,Raw,D,1";
    assert!(check(data) > 0);
}

#[test]
<<<<<<< HEAD
fn test_column_equipment() {
    // Invalid Squat equipment
    let data = "Name,WeightClassKg,Sex,Best3BenchKg,TotalKg,Equipment,SquatEquipment,Event,Place\n\
                Test User,90,M,100,100,Raw,Straps,B,1";
    assert_eq!(check(data), 0);

    // Invalid Bench equipment
    let data = "Name,WeightClassKg,Sex,Best3BenchKg,TotalKg,Equipment,BenchEquipment,Event,Place\n\
                Test User,90,M,100,100,Raw,Wraps,B,1";
    assert_eq!(check(data), 0);

    // Invalid Deadlift equipment
    let data = "Name,WeightClassKg,Sex,Best3BenchKg,TotalKg,Equipment,DeadliftEquipment,Event,Place\n\
                Test User,90,M,100,100,Raw,Wraps,B,1";
    assert_eq!(check(data), 0);

}

#[test]
fn test_column_equipment() {
    //Invalid equipment
    let data = "Name,WeightClassKg,Sex,Best3SquatKg,Best3BenchKg,Best3DeadliftKg,TotalKg,Equipment,Event,Place\n\
                Test User,90,M,100,100,100,300,ABCD,SBD,1";
    assert_eq!(check(data), 1);

    // // Invalid Squat equipment
    let data = "Name,WeightClassKg,Sex,Best3SquatKg,TotalKg,Equipment,SquatEquipment,Event,Place\n\
                Test User,90,M,100,100,Raw,Straps,S,1";
    assert_eq!(check(data), 1);

    // Invalid Bench equipment
    let data = "Name,WeightClassKg,Sex,Best3BenchKg,TotalKg,Equipment,BenchEquipment,Event,Place\n\
                Test User,90,M,100,100,Raw,Wraps,B,1";
    assert_eq!(check(data), 1);

    // Invalid Deadlift equipment
    let data = "Name,WeightClassKg,Sex,Best3DeadliftKg,TotalKg,Equipment,DeadliftEquipment,Event,Place\n\
                Test User,90,M,100,100,Raw,Wraps,D,1";
    assert_eq!(check(data), 1);

    // Squat equipment greater than equipment, this should fail
    let data = "Name,WeightClassKg,Sex,Best3SquatKg,Best3BenchKg,Best3DeadliftKg,TotalKg,Equipment,SquatEquipment,Event,Place\n\
                Test User,90,M,100,100,100,300,Raw,Wraps,SBD,1";
    assert_eq!(check(data), 1);

    // Bench equipment greater than equipment, this should fail
    let data = "Name,WeightClassKg,Sex,Best3SquatKg,Best3BenchKg,Best3DeadliftKg,TotalKg,Equipment,BenchEquipment,Event,Place\n\
                Test User,90,M,100,100,100,300,Raw,Multi-ply,SBD,1";
    assert_eq!(check(data), 1);

    // Deadlift equipment greater than equipment, this should fail
    let data = "Name,WeightClassKg,Sex,Best3SquatKg,Best3BenchKg,Best3DeadliftKg,TotalKg,Equipment,DeadliftEquipment,Event,Place\n\
                Test User,90,M,100,100,100,300,Raw,Multi-ply,SBD,1";
    assert_eq!(check(data), 1);

=======
fn test_event_consistency() {
    // Bench-only lifter with valid data, but marked SBD.
    let data = "Name,Division,BirthDay,WeightClassKg,BodyweightKg,Sex,Tested,\
                Squat1Kg,Squat2Kg,Squat3Kg,Squat4Kg,Best3SquatKg,Bench1Kg,Bench2Kg,\
                Bench3Kg,Bench4Kg,Best3BenchKg,Deadlift1Kg,Deadlift2Kg,Deadlift3Kg,\
                Deadlift4Kg,Best3DeadliftKg,TotalKg,Place,Event,Equipment,Country\n\
                Sergei Molchanov,O,1973-03-15,125,124.6,M,No,,,,,,-230,230,240,,240\
                ,,,,,,240,5,SBD,Raw,Russia";
    // FIXME: This should be > 0, but we made it a warning while fixing data.
    assert!(check(data) == 0);
>>>>>>> ea091517
}

#[test]
fn test_column_equipment() {
    //Invalid equipment
    let data = "Name,WeightClassKg,Sex,Best3SquatKg,Best3BenchKg,Best3DeadliftKg,TotalKg,Equipment,Event,Place\n\
                Test User,90,M,100,100,100,300,ABCD,SBD,1";
    assert_eq!(check(data), 1);

    // // Invalid Squat equipment
    let data = "Name,WeightClassKg,Sex,Best3SquatKg,TotalKg,Equipment,SquatEquipment,Event,Place\n\
                Test User,90,M,100,100,Raw,Straps,S,1";
    assert_eq!(check(data), 1);

    // Invalid Bench equipment
    let data = "Name,WeightClassKg,Sex,Best3BenchKg,TotalKg,Equipment,BenchEquipment,Event,Place\n\
                Test User,90,M,100,100,Raw,Wraps,B,1";
    assert_eq!(check(data), 1);

    // Invalid Deadlift equipment
    let data = "Name,WeightClassKg,Sex,Best3DeadliftKg,TotalKg,Equipment,DeadliftEquipment,Event,Place\n\
                Test User,90,M,100,100,Raw,Wraps,D,1";
    assert_eq!(check(data), 1);

    // Squat equipment greater than equipment, this should fail
    let data = "Name,WeightClassKg,Sex,Best3SquatKg,Best3BenchKg,Best3DeadliftKg,TotalKg,Equipment,SquatEquipment,Event,Place\n\
                Test User,90,M,100,100,100,300,Raw,Wraps,SBD,1";
    assert_eq!(check(data), 1);

    // Bench equipment greater than equipment, this should fail
    let data = "Name,WeightClassKg,Sex,Best3SquatKg,Best3BenchKg,Best3DeadliftKg,TotalKg,Equipment,BenchEquipment,Event,Place\n\
                Test User,90,M,100,100,100,300,Raw,Multi-ply,SBD,1";
    assert_eq!(check(data), 1);

    // Deadlift equipment greater than equipment, this should fail
    let data = "Name,WeightClassKg,Sex,Best3SquatKg,Best3BenchKg,Best3DeadliftKg,TotalKg,Equipment,DeadliftEquipment,Event,Place\n\
                Test User,90,M,100,100,100,300,Raw,Multi-ply,SBD,1";
    assert_eq!(check(data), 1);

}<|MERGE_RESOLUTION|>--- conflicted
+++ resolved
@@ -136,7 +136,6 @@
 }
 
 #[test]
-<<<<<<< HEAD
 fn test_column_equipment() {
     // Invalid Squat equipment
     let data = "Name,WeightClassKg,Sex,Best3BenchKg,TotalKg,Equipment,SquatEquipment,Event,Place\n\
@@ -192,18 +191,6 @@
                 Test User,90,M,100,100,100,300,Raw,Multi-ply,SBD,1";
     assert_eq!(check(data), 1);
 
-=======
-fn test_event_consistency() {
-    // Bench-only lifter with valid data, but marked SBD.
-    let data = "Name,Division,BirthDay,WeightClassKg,BodyweightKg,Sex,Tested,\
-                Squat1Kg,Squat2Kg,Squat3Kg,Squat4Kg,Best3SquatKg,Bench1Kg,Bench2Kg,\
-                Bench3Kg,Bench4Kg,Best3BenchKg,Deadlift1Kg,Deadlift2Kg,Deadlift3Kg,\
-                Deadlift4Kg,Best3DeadliftKg,TotalKg,Place,Event,Equipment,Country\n\
-                Sergei Molchanov,O,1973-03-15,125,124.6,M,No,,,,,,-230,230,240,,240\
-                ,,,,,,240,5,SBD,Raw,Russia";
-    // FIXME: This should be > 0, but we made it a warning while fixing data.
-    assert!(check(data) == 0);
->>>>>>> ea091517
 }
 
 #[test]
@@ -243,4 +230,43 @@
                 Test User,90,M,100,100,100,300,Raw,Multi-ply,SBD,1";
     assert_eq!(check(data), 1);
 
+}
+
+#[test]
+fn test_column_equipment() {
+    //Invalid equipment
+    let data = "Name,WeightClassKg,Sex,Best3SquatKg,Best3BenchKg,Best3DeadliftKg,TotalKg,Equipment,Event,Place\n\
+                Test User,90,M,100,100,100,300,ABCD,SBD,1";
+    assert_eq!(check(data), 1);
+
+    // // Invalid Squat equipment
+    let data = "Name,WeightClassKg,Sex,Best3SquatKg,TotalKg,Equipment,SquatEquipment,Event,Place\n\
+                Test User,90,M,100,100,Raw,Straps,S,1";
+    assert_eq!(check(data), 1);
+
+    // Invalid Bench equipment
+    let data = "Name,WeightClassKg,Sex,Best3BenchKg,TotalKg,Equipment,BenchEquipment,Event,Place\n\
+                Test User,90,M,100,100,Raw,Wraps,B,1";
+    assert_eq!(check(data), 1);
+
+    // Invalid Deadlift equipment
+    let data = "Name,WeightClassKg,Sex,Best3DeadliftKg,TotalKg,Equipment,DeadliftEquipment,Event,Place\n\
+                Test User,90,M,100,100,Raw,Wraps,D,1";
+    assert_eq!(check(data), 1);
+
+    // Squat equipment greater than equipment, this should fail
+    let data = "Name,WeightClassKg,Sex,Best3SquatKg,Best3BenchKg,Best3DeadliftKg,TotalKg,Equipment,SquatEquipment,Event,Place\n\
+                Test User,90,M,100,100,100,300,Raw,Wraps,SBD,1";
+    assert_eq!(check(data), 1);
+
+    // Bench equipment greater than equipment, this should fail
+    let data = "Name,WeightClassKg,Sex,Best3SquatKg,Best3BenchKg,Best3DeadliftKg,TotalKg,Equipment,BenchEquipment,Event,Place\n\
+                Test User,90,M,100,100,100,300,Raw,Multi-ply,SBD,1";
+    assert_eq!(check(data), 1);
+
+    // Deadlift equipment greater than equipment, this should fail
+    let data = "Name,WeightClassKg,Sex,Best3SquatKg,Best3BenchKg,Best3DeadliftKg,TotalKg,Equipment,DeadliftEquipment,Event,Place\n\
+                Test User,90,M,100,100,100,300,Raw,Multi-ply,SBD,1";
+    assert_eq!(check(data), 1);
+
 }