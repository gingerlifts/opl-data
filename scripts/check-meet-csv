--- conflicted
+++ resolved
@@ -48,11 +48,8 @@
     "EPF",
     "RPS",
     "RUPC",
-<<<<<<< HEAD
     "ProRaw",
-=======
     "PA",
->>>>>>> b6aa5e35
 ]
 
 
