#!/usr/bin/env python3


# Import data from the AllPowerlifting website. This script should only be used
# for meets where AllPowerlifting is the primary source.

from bs4 import BeautifulSoup
import errno
from oplcsv import Csv
import os
import sys
import urllib.request
import re


def gethtml(url):
    with urllib.request.urlopen(url) as r:
        return r.read().decode('utf-8')


def error(msg):
    print(msg, file=sys.stderr)
    sys.exit(1)


def getdirname(url):
    dirname = url.split('results/')[1][:-1]
    dirname = dirname.replace('/', '-')
    return dirname


def getmeetinfo(soup):
    month_dict = {'january': '01', 'febuary': '02', 'march': '03', 'april': '04',
                  'may': '05', 'june': '06', 'july': '07', 'august': '08',
                  'september': '09', 'october': '10', 'november': '11',
                  'december': '12'}

    csv = Csv()
    csv.fieldnames = ['Federation', 'Date', 'MeetCountry',
                      'MeetState', 'MeetTown', 'MeetName']

    # Get the info table.
    infotable = soup.find('table', {'class': 'stdtable'})
    if infotable == []:
        error("Couldn't find the info table.")

    # Get the fed.
    fedrow = infotable.find_all('tr')[0]
    fed = fedrow.find_all('td')[1].text
    fed = fed[fed.find("(")+1:fed.find(")")]

    # Correct fed names to the form that we use
    if fed in ['RPF', 'SPPF', 'MPF']:
        fed = 'FPR'
    elif fed in ['UPF']:
        fed = 'UkrainePF'

    # Get the location.
    venuerow = fedrow.find_next_sibling()
    venue = venuerow.find_all('td')[1].text
    if venue[-2:] == ', ':
        venue = venue[:-2]

    split = venue.split(', ')
    if len(split) > 1:
        country = split[0]
        town = split[-1]
    else:
        country = venue
        town = ''

    # Get the date.
    daterow = venuerow.find_next_sibling()
    longdate = daterow.find_all('td')[1].text
    [daymonth, year] = longdate.split(',')
    year = year.strip()

    month = daymonth.split(' ')[0]
    day = daymonth.split(' ')[1]

    for month_key in month_dict.keys():
        if month.lower() in month_key:
            month = month_dict[month_key]
            break

    if len(day) == 1:
        day = '0' + day

    date = year + '-' + month + '-' + day

    # Get the competition name.
    h1 = soup.find('h1')
    if len(h1) != 1:
        error("Couldn't find the competition name.")
    name = h1.text.replace(';', '').replace(',', '')

    state = ''

    row = [fed, date, country, state, town, name]
    for i, r in enumerate(row):
        row[i] = r.replace(',', ' ').replace('  ', ' ').strip()
    csv.rows = [row]
    return csv


def getresults(soup, url):
    csv = Csv()

    if '?all_attempts=1' not in url:
        url = url + '?all_attempts=1'

    subpage_html = gethtml(url)
    subpage_html = re.sub('<sup.*?sup>', '', subpage_html)

    subpage_html = subpage_html.replace('<span class="result-value-fail">',
                                        '<span class="result-value-fail">-')

    subpage_soup = BeautifulSoup(subpage_html, 'html.parser')
    csv = getpagedata(subpage_soup)

    # For some reason BirthYear sometimes vanishes when we show all attempts,
    # so grab it with the Russian names
    url = url.replace('?all_attempts=1', '')

    [russian_names, birthyears] = get_cyrillic_names_and_birthyears(url)
    csv.append_column('CyrillicName')
    cyrnameidx = csv.index('CyrillicName')
    nameidx = csv.index('Name')

    if 'BirthYear' not in csv.fieldnames:
        csv.append_column('BirthYear')
    byidx = csv.index('BirthYear')

    for ii in range(len(csv.rows)):
        if csv.rows[ii][nameidx] != russian_names[ii]:
            csv.rows[ii][cyrnameidx] = russian_names[ii]

        csv.rows[ii][byidx] = birthyears[ii]

    subpages = soup.find('ul', id='pldb-table-subs')

    if subpages:
        div_name = re.sub(r'\(.*?\)', '', subpages.find('li').text).strip()
        csv.append_column('SheetName')
        for row in csv.rows:
            row[-1] = div_name.lower()

        links = subpages.find_all('a')

        for link in links:
            div_name = re.sub(r'\(.*?\)', '', link.text).strip()
            subpage_ext = link['href'].split('/')[:-1][-1]

            subpage_url = url + subpage_ext + '/?all_attempts=1'
            subpage_html = gethtml(subpage_url)
            subpage_html = subpage_html.replace(
                '<span class="result-value-fail">', '<span class="result-value-fail">-')
            # Remove record text
            subpage_html = re.sub('<sup.*?sup>', '', subpage_html)
            subpage_soup = BeautifulSoup(subpage_html, 'html.parser')
            subpage_csv = getpagedata(subpage_soup)

            [russian_names, birthyears] = get_cyrillic_names_and_birthyears(
                subpage_url.replace('?all_attempts=1', ''))
            subpage_csv.append_column('CyrillicName')

            cyrnameidx = subpage_csv.index('CyrillicName')
            nameidx = subpage_csv.index('Name')

            if 'BirthYear' not in subpage_csv.fieldnames:
                subpage_csv.append_column('BirthYear')
            byidx = subpage_csv.index('BirthYear')

            for ii in range(len(subpage_csv.rows)):
                if subpage_csv.rows[ii][nameidx] != russian_names[ii]:
                    subpage_csv.rows[ii][cyrnameidx] = russian_names[ii]

                subpage_csv.rows[ii][byidx] = birthyears[ii]

            subpage_csv.append_column('SheetName')
            for row in subpage_csv.rows:
                row[-1] = div_name.lower()

            csv.cat(subpage_csv)

    return csv


# Returns just the Russian names and BirthYears for lifters
def get_cyrillic_names_and_birthyears(url):
    # Get the html for the Russian site
    html = gethtml(url.replace('http://en.', 'http://'))

    soup = BeautifulSoup(html, 'html.parser')

    names = []
    birthyears = []


# Get the results table.
    table = soup.find('table', {'class': 'pldb-table2'})
    if table == []:
        error("Couldn't find the results table.")

    trs = table.find_all('tr')

    # Get column information.
    headers = [x.text for x in trs[0].find_all('th')]
    nameidx = None
    byidx = None
    for ii in range(len(headers)):
        if headers[ii] == 'Спортсмен':
            nameidx = ii
        elif headers[ii] == 'ГР':
            byidx = ii

        if nameidx and byidx:
            break

    assert nameidx is not None

    for tr in trs[1:]:
        row = [x.text for x in tr.find_all('td')]

        if len(row) > 1:
            tds = tr.find_all('td')
            name = tds[nameidx].text

            names.append(name)

            if byidx:
                by = tds[byidx].text.replace('—', '')
            else:
                by = ''

            birthyears.append(by)

    return [names, birthyears]


def getpagedata(soup):
    csv = Csv()

    # Get the results table.
    table = soup.find('table', {'class': 'pldb-table2'})
    if table == []:
        error("Couldn't find the results table.")

    trs = table.find_all('tr')

    # Get column information.
    headers = [x.text for x in trs[0].find_all('th')]
    csv.fieldnames = []
    for h in headers:
        if h in [' ', '\xa0']:
            csv.fieldnames += ['IGNORE']
        elif h == 'Pl':
            csv.fieldnames += ['Place']
        elif h == 'Lifter':
            csv.fieldnames += ['Name']
        elif h == 'Age cls':
            csv.fieldnames += ['Division']
        elif h == 'BY':
            csv.fieldnames += ['BirthYear']
        elif h == 'From':
            csv.fieldnames += ['IGNORE']
        elif h == 'Body wt':
            csv.fieldnames += ['BodyweightKg']
        elif h == 'SQ1':
            csv.fieldnames += ['Squat1Kg']
        elif h == 'SQ2':
            csv.fieldnames += ['Squat2Kg']
        elif h == 'SQ3':
            csv.fieldnames += ['Squat3Kg']
        elif h == 'SQ':
            csv.fieldnames += ['Best3SquatKg']
        elif h == 'BP1':
            csv.fieldnames += ['Bench1Kg']
        elif h == 'BP2':
            csv.fieldnames += ['Bench2Kg']
        elif h == 'BP3':
            csv.fieldnames += ['Bench3Kg']
        elif h == 'BP':
            csv.fieldnames += ['Best3BenchKg']
        elif h == 'DL1':
            csv.fieldnames += ['Deadlift1Kg']
        elif h == 'DL2':
            csv.fieldnames += ['Deadlift2Kg']
        elif h == 'DL3':
            csv.fieldnames += ['Deadlift3Kg']
        elif h == 'DL':
            csv.fieldnames += ['Best3DeadliftKg']
        elif h == 'Total':
            csv.fieldnames += ['TotalKg']
        elif h == 'Nat':
            csv.fieldnames += ['Country']
        elif h == 'G':
            csv.fieldnames += ['IGNORE']
        elif h in ['R', 'W', 'S/M', 'S']:  # Resh, Wilks, Schwartz/Malone
            csv.fieldnames += ['IGNORE']
        elif h == 'Team':
            csv.fieldnames += ['IGNORE']
        elif h == 'Coach':
            csv.fieldnames += ['IGNORE']
        else:
            error("Unknown column name: \"%s\"" % h)

    # These columns are added from the category rows.
    csv.fieldnames += ['WeightClassKg', 'Sex']

    wcstate = None

    # If unspecified assume male and fix later
    sexstate = 'M'

    for tr in trs[1:]:
        row = [x.text for x in tr.find_all('td')]

        # Rows of length >1 are actual results, of length 1 are categories.
        if len(row) == 1:
            # Extract sex information.
            text = row[0].lower()
            if 'women' in text:
                sexstate = 'F'
            elif 'men' in text:
                sexstate = 'M'
            elif 'category' in text:
                wcstate = text.replace('category ', '').replace(' kg', '')
                if '+' in wcstate:
                    wcstate = wcstate.replace('+', '')+'+'
        else:
            assert wcstate

            row = []
            for td in tr.find_all('td'):
                text = td.text

                # Get the country data
                if (td.has_attr('id') and 'LocationID' in td['id'] and td.a):
                    text = td.a['title']

                if text is None:
                    text = ''

                row.append(text.strip().replace(
                    '  ', ' ').replace(',', ' ').replace('—', ''))

            row = row + [wcstate, sexstate]
            csv.rows += [row]

    return csv


def expand_fourths(csv, bestlift, lift4):
    bestidx = csv.index(bestlift)

    for row in csv.rows:
        if '(' in row[bestidx]:
            if lift4 not in csv.fieldnames:
                csv.insert_column(bestidx+1, lift4)
            lift4idx = csv.index(lift4)

            [row[bestidx], row[lift4idx]] = row[bestidx].split('(')
            row[bestidx] = row[bestidx].strip()
            row[lift4idx] = row[lift4idx].replace(')', '').strip()


def fixplace(csv):
    placeidx = csv.index('Place')
    totalidx = csv.index('TotalKg')
    for row in csv.rows:
        row[placeidx] = row[placeidx].replace('.', '')
        if row[placeidx] == '':
            row[placeidx] = 'DQ'
            row[totalidx] = ''  # Instead of a zero.
        elif row[placeidx] == 'DQ':  # Allpowerlifting marks doping disquals as DQ
            row[placeidx] = 'DD'
            row[totalidx] = ''  # Instead of a zero.


def fixtotals(csv):
    if 'TotalKg' not in csv.fieldnames:
        csv.insert_column(len(csv.fieldnames), 'TotalKg')

    totalidx = csv.index('TotalKg')
    eventidx = csv.index('Event')

    for row in csv.rows:
        total = 0
        if ('S' in row[eventidx] and 'Best3SquatKg' in csv.fieldnames and
                row[csv.index('Best3SquatKg')] != ''):
            total += float(row[csv.index('Best3SquatKg')])
        if ('B' in row[eventidx] and 'Best3BenchKg' in csv.fieldnames and
                row[csv.index('Best3BenchKg')] != ''):
            total += float(row[csv.index('Best3BenchKg')])
        if ('D' in row[eventidx] and 'Best3DeadliftKg' in csv.fieldnames and
                row[csv.index('Best3DeadliftKg')] != ''):
            total += float(row[csv.index('Best3DeadliftKg')])

        row[totalidx] = str(total)


def unreverse_names(csv):
    nameidx = csv.index('Name')
    cyrillicnameidx = csv.index('CyrillicName')

    for row in csv.rows:
        # Maiden names are given in brackets, remove these
        row[nameidx] = re.sub(r'\(.*?\)', '', row[nameidx]).strip()
        row[cyrillicnameidx] = re.sub(
            r'\(.*?\)', '', row[cyrillicnameidx]).strip()

        parts = row[nameidx].split()
        if len(parts) > 1:
            fixed = [parts[-1]] + parts[:-1]
            row[nameidx] = ' '.join(fixed)

        parts = row[cyrillicnameidx].split()
        if len(parts) > 1:
            fixed = [parts[-1]] + parts[:-1]
            row[cyrillicnameidx] = ' '.join(fixed)


def markevent(csv):
    assert 'Event' not in csv.fieldnames
    csv.append_column('Event')

    evtidx = csv.index('Event')

    def getevtindices(csv, fieldl):
        indexlist = []
        for f in fieldl:
            try:
                indexlist.append(csv.index(f))
            except ValueError:
                pass
        return indexlist

    squatidxl = getevtindices(
        csv, ['Squat1Kg', 'Squat2Kg', 'Squat3Kg', 'Best3SquatKg'])
    benchidxl = getevtindices(
        csv, ['Bench1Kg', 'Bench2Kg', 'Bench3Kg', 'Best3BenchKg'])
    deadliftidxl = getevtindices(
        csv, ['Deadlift1Kg', 'Deadlift2Kg', 'Deadlift3Kg', 'Best3DeadliftKg'])

    for row in csv.rows:
        evt = ''
        for i in squatidxl:
            if row[i] != '':
                evt = evt + 'S'
                break
        for i in benchidxl:
            if row[i] != '':
                evt = evt + 'B'
                break
        for i in deadliftidxl:
            if row[i] != '':
                evt = evt + 'D'
                break
        row[evtidx] = evt

# Replace random english characters that AllPowerlifting uses with unicode alternatives
def fix_cyrillic_names(csv):
    if 'CyrillicName' in csv.fieldnames:
        cyridx = csv.index('CyrillicName')
        for row in csv.rows:
            row[cyridx] = row[cyridx].replace('e', 'е').replace(
<<<<<<< HEAD
                'x', 'х').replace('o', 'о').replace('T', 'Т').replace('i', 'і').replace(
                    'O', 'О').replace('E', 'Е').replace('M', 'М').replace('I', 'І')

# Replace random Unicode characters that AllPowerlifting uses with ASCII alternatives


def fix_latin_names(csv):
    if 'Name' in csv.fieldnames:
        nameidx = csv.index('Name')
        for row in csv.rows:
            row[nameidx] = row[nameidx].replace('і', 'i').replace(
                'О', 'O').replace('у', 'y').replace('о', 'o').replace('а', 'a')
=======
                'x', 'х').replace('o', 'о').replace('T', 'Т').replace('i', 'і').replace('O','О').replace('E','Е').replace('M','М').replace('I','І')
>>>>>>> ee703a4f

# Replace random Unicode characters that AllPowerlifting uses with ASCII alternatives
def fix_latin_names(csv):
    if 'Name' in csv.fieldnames:
        nameidx = csv.index('Name')
        for row in csv.rows:
            row[nameidx] = row[nameidx].replace('і','i').replace('О','O').replace('у','y').replace('о','o').replace('а','a')

def remove_empty_cols_ignore_fieldname(csv):
    def iscolempty(csv, i):
        for row in csv.rows:
            if row[i]:
                return False
        return True

    def getemptyidx(csv):
        for i, col in enumerate(csv.fieldnames):
            if iscolempty(csv, i):
                return i
        return -1

    while True:
        idx = getemptyidx(csv)
        if idx == -1:
            return
        csv.remove_column_by_index(idx)

# Make use of some of the data from the sheet-name


def parse_sheetname(csv):
    if 'SheetName' in csv.fieldnames:
        sn_idx = csv.index('SheetName')
        sex_idx = csv.index('Sex')
        event_idx = csv.index('Event')
        for row in csv.rows:
            sheetname = row[sn_idx].lower()
            if 'women' in sheetname or 'wo' in sheetname:
                row[sex_idx] = 'F'
                row[sn_idx] = sheetname.replace('women', '').replace('wo', '')
            elif 'men' in sheetname:
                row[sex_idx] = 'M'
                row[sn_idx] = sheetname.replace('men', '')
            if 'pl' in row[sn_idx]:
                row[event_idx] = 'SBD'
                row[sn_idx] = row[sn_idx].replace('pl', '')
            elif 'bp' in row[sn_idx]:
                row[event_idx] = 'B'
                row[sn_idx] = row[sn_idx].replace('bp', '')
            elif 'dl' in row[sn_idx]:
                row[event_idx] = 'D'
                row[sn_idx] = row[sn_idx].replace('dl', '')
            row[sn_idx] = row[sn_idx].strip().replace('  ', ' ')
    return csv


def standardise_division(fed, csv):
    if 'Division' in csv.fieldnames:
        # IPF Feds that we are likely to use this script for
        if fed in ['FPR', 'KPF', 'UkrainePF']:
            div_idx = csv.index('Division')
            for row in csv.rows:
                if row[div_idx] == 'T':
                    row[div_idx] = 'Sub-Juniors'
                elif row[div_idx] == 'J':
                    row[div_idx] = 'Juniors'
                elif row[div_idx] == 'O':
                    row[div_idx] = 'Open'
                elif row[div_idx] == 'M1':
                    row[div_idx] = 'Masters 1'
                elif row[div_idx] == 'M2':
                    row[div_idx] = 'Masters 2'
                elif row[div_idx] == 'M3':
                    row[div_idx] = 'Masters 3'
                elif row[div_idx] == 'M4':
                    row[div_idx] = 'Masters 4'
    return csv


def main(url):
    html = gethtml(url)
    soup = BeautifulSoup(html, 'html.parser')

    meetcsv = getmeetinfo(soup)
    dirname = getdirname(url)
    entriescsv = getresults(soup, url)

    if len(entriescsv.rows) == 0:
        error("No rows found!")

    if 'Best3SquatKg' in entriescsv.fieldnames:
        expand_fourths(entriescsv, 'Best3SquatKg', 'Squat4Kg')
    if 'Best3BenchKg' in entriescsv.fieldnames:
        expand_fourths(entriescsv, 'Best3BenchKg', 'Bench4Kg')
    if 'Best3DeadliftKg' in entriescsv.fieldnames:
        expand_fourths(entriescsv, 'Best3DeadliftKg', 'Deadlift4Kg')

    unreverse_names(entriescsv)

    fix_cyrillic_names(entriescsv)
    fix_latin_names(entriescsv)

    # Figure out event information.
    markevent(entriescsv)

    entriescsv = parse_sheetname(entriescsv)
    entriescsv = standardise_division(meetcsv.rows[0][0], entriescsv)

    remove_empty_cols_ignore_fieldname(entriescsv)

    # Wilks will be automatically calculated later.
    # Feds get it wrong all the time.
    if 'Wilks' in entriescsv.fieldnames:
        entriescsv.remove_column_by_name('Wilks')

    fixtotals(entriescsv)
    fixplace(entriescsv)

    # Remove all the columns named 'IGNORE'
    while 'IGNORE' in entriescsv.fieldnames:
        entriescsv.remove_column_by_name('IGNORE')

    try:
        os.makedirs(dirname)
    except OSError as exception:
        if exception.errno != errno.EEXIST:
            raise
        else:
            error("Directory '%s' already exists." % dirname)

    with open(dirname + os.sep + 'entries.csv', 'w') as fd:
        entriescsv.write(fd)
    with open(dirname + os.sep + 'meet.csv', 'w') as fd:
        meetcsv.write(fd)
    with open(dirname + os.sep + 'URL', 'w') as fd:
        fd.write(url + "\n")

    print("Imported into %s." % dirname)


if __name__ == '__main__':
    if len(sys.argv) != 2:
        print("Usage: %s url" % sys.argv[0])
    main(sys.argv[1])<|MERGE_RESOLUTION|>--- conflicted
+++ resolved
@@ -465,7 +465,6 @@
         cyridx = csv.index('CyrillicName')
         for row in csv.rows:
             row[cyridx] = row[cyridx].replace('e', 'е').replace(
-<<<<<<< HEAD
                 'x', 'х').replace('o', 'о').replace('T', 'Т').replace('i', 'і').replace(
                     'O', 'О').replace('E', 'Е').replace('M', 'М').replace('I', 'І')
 
@@ -478,9 +477,6 @@
         for row in csv.rows:
             row[nameidx] = row[nameidx].replace('і', 'i').replace(
                 'О', 'O').replace('у', 'y').replace('о', 'o').replace('а', 'a')
-=======
-                'x', 'х').replace('o', 'о').replace('T', 'Т').replace('i', 'і').replace('O','О').replace('E','Е').replace('M','М').replace('I','І')
->>>>>>> ee703a4f
 
 # Replace random Unicode characters that AllPowerlifting uses with ASCII alternatives
 def fix_latin_names(csv):
