<<<<<<< HEAD
# !/usr/bin/env python3
# vim: set ts=8 sts=4 et sw=4 tw=99:
#
=======
#!/usr/bin/env python3


>>>>>>> cd7a4678
# Import data from the AllPowerlifting website. This script should only be used
# for meets where AllPowerlifting is the primary source.

from bs4 import BeautifulSoup
import errno
from oplcsv import Csv
import os
import sys
import urllib.request
import re


def gethtml(url):
    with urllib.request.urlopen(url) as r:
        return r.read().decode('utf-8')


def error(msg):
    print(msg, file=sys.stderr)
    sys.exit(1)


# URL will be like "/?page=protokoll_vis&id=3508".
def getdirname(url):
    dirname = url.split('results/')[1][:-1]
    dirname = dirname.replace('/', '-')
    return dirname


def getmeetinfo(soup):
    month_dict = {'january': '01', 'febuary': '02', 'march': '03', 'april': '04',
                  'may': '05', 'june': '06', 'july': '07', 'august': '08',
                  'september': '09', 'october': '10', 'november': '11',
                  'december': '12'}

    csv = Csv()
    csv.fieldnames = ['Federation', 'Date', 'MeetCountry',
                      'MeetState', 'MeetTown', 'MeetName']

    # Get the info table.
    infotable = soup.find('table', {'class': 'stdtable'})
    if infotable == []:
        error("Couldn't find the info table.")

    # Get the fed.
    fedrow = infotable.find_all('tr')[0]
    fed = fedrow.find_all('td')[1].text
    fed = fed[fed.find("(")+1:fed.find(")")]

    # Get the location.
    venuerow = fedrow.find_next_sibling()
    venue = venuerow.find_all('td')[1].text
    if venue[-2:] == ', ':
        venue = venue[:-2]

    split = venue.split(', ')
    if len(split) > 1:
        country = split[0]
        town = split[-1]
    else:
        country = venue
        town = ''

    # Get the date.
    daterow = venuerow.find_next_sibling()
    longdate = daterow.find_all('td')[1].text
    [daymonth, year] = longdate.split(', ')

    month = daymonth.split(' ')[0]
    day = daymonth.split(' ')[1]

    for month_key in month_dict.keys():
        if month.lower() in month_key:
            month = month_dict[month_key]
            break

    date = year + '-' + month + '-' + day

    # Get the competition name.
    h1 = soup.find('h1')
    if len(h1) != 1:
        error("Couldn't find the competition name.")
    name = h1.text

    state = ''

    row = [fed, date, country, state, town, name]
    for i, r in enumerate(row):
        row[i] = r.replace(',', ' ').replace('  ', ' ').strip()
    csv.rows = [row]
    return csv


def getresults(soup, url):
    csv = Csv()


    if '?all_attempts=1' not in url:
        url = url + '?all_attempts=1'



    subpage_html = gethtml(url)

    subpage_soup = BeautifulSoup(subpage_html, 'html.parser')
    csv = getpagedata(subpage_soup)

    # For some reason BirthYear sometimes vanishes when we show all attempts,
    # so grab it with the Russian names
    url = url.replace('?all_attempts=1', '')

    [russian_names, birthyears] = get_cyrillic_names_and_birthyears(url)
    csv.append_column('CyrillicName')
    cyrnameidx = csv.index('CyrillicName')
    nameidx = csv.index('Name')

    if 'BirthYear' not in csv.fieldnames:
        csv.append_column('BirthYear')
    byidx = csv.index('BirthYear')

    for ii in range(len(csv.rows)):
        if csv.rows[ii][nameidx] != russian_names[ii]:
            csv.rows[ii][cyrnameidx] = russian_names[ii]

        csv.rows[ii][byidx] = birthyears[ii]


    subpages = soup.find('ul', id='pldb-table-subs')

    if subpages:
        div_name = re.sub('\(.*?\)', '', subpages.find('li').text).strip()
        csv.append_column('SheetName')
        for row in csv.rows:
            row[-1] = div_name


        links = subpages.find_all('a')

        for link in links:
            div_name = re.sub('\(.*?\)', '', link.text).strip()
            subpage_ext = link['href'].split('/')[:-1][-1]

            subpage_url = url + subpage_ext + '/?all_attempts=1'
            subpage_html = gethtml(subpage_url)

            subpage_soup = BeautifulSoup(subpage_html, 'html.parser')
            subpage_csv = getpagedata(subpage_soup)

            [russian_names, birthyears] = get_cyrillic_names_and_birthyears(
                subpage_url.replace('?all_attempts=1', ''))
            subpage_csv.append_column('CyrillicName')

            cyrnameidx = subpage_csv.index('CyrillicName')
            nameidx = subpage_csv.index('Name')

            if 'BirthYear' not in subpage_csv.fieldnames:
                subpage_csv.append_column('BirthYear')
            byidx = subpage_csv.index('BirthYear')

            for ii in range(len(subpage_csv.rows)):
                if subpage_csv.rows[ii][nameidx] != russian_names[ii]:
                    subpage_csv.rows[ii][cyrnameidx] = russian_names[ii]
  
                subpage_csv.rows[ii][byidx] = birthyears[ii]

            subpage_csv.append_column('SheetName')
            for row in subpage_csv.rows:
                row[-1] = div_name

            csv.cat(subpage_csv)

    return csv


# Returns just the Russian names and BirthYears for lifters
def get_cyrillic_names_and_birthyears(url):
    # Get the html for the Russian site
    html = gethtml(url.replace('http://en.', 'http://'))

    soup = BeautifulSoup(html, 'html.parser')

    names = []
    birthyears = []


# Get the results table.
    table = soup.find('table', {'class': 'pldb-table2'})
    if table == []:
        error("Couldn't find the results table.")

    trs = table.find_all('tr')

    # Get column information.
    headers = [x.text for x in trs[0].find_all('th')]
    nameidx = None
    byidx = None
    for ii in range(len(headers)):
        if headers[ii] == 'Спортсмен':
            nameidx = ii
        elif headers[ii] == 'ГР':
            byidx = ii

        if nameidx and byidx:
            break

    assert nameidx is not None

    for tr in trs[1:]:
        row = [x.text for x in tr.find_all('td')]

        if len(row) > 1:
            tds = tr.find_all('td')
            name = tds[nameidx].text

            names.append(name)

            if byidx:
                by = tds[byidx].text.replace('—','')
            else:
                by = ''

            birthyears.append(by)

    return [names, birthyears]


def getpagedata(soup):
    csv = Csv()

    # Get the results table.
    table = soup.find('table', {'class': 'pldb-table2'})
    if table == []:
        error("Couldn't find the results table.")

    trs = table.find_all('tr')

    # Get column information.
    headers = [x.text for x in trs[0].find_all('th')]
    csv.fieldnames = []
    for h in headers:
        if h == ' ':
            csv.fieldnames += ['IGNORE']
        elif h == 'Pl':
            csv.fieldnames += ['Place']
        elif h == 'Lifter':
            csv.fieldnames += ['Name']
        elif h == 'Age cls':
            csv.fieldnames += ['Division']
        elif h == 'BY':
            csv.fieldnames += ['BirthYear']
        elif h == 'From':
            csv.fieldnames += ['IGNORE']
        elif h == 'Body wt':
            csv.fieldnames += ['BodyweightKg']
        elif h == 'SQ1':
            csv.fieldnames += ['Squat1Kg']
        elif h == 'SQ2':
            csv.fieldnames += ['Squat2Kg']
        elif h == 'SQ3':
            csv.fieldnames += ['Squat3Kg']
        elif h == 'SQ':
            csv.fieldnames += ['Best3SquatKg']
        elif h == 'BP1':
            csv.fieldnames += ['Bench1Kg']
        elif h == 'BP2':
            csv.fieldnames += ['Bench2Kg']
        elif h == 'BP3':
            csv.fieldnames += ['Bench3Kg']
        elif h == 'BP':
            csv.fieldnames += ['Best3BenchKg']
        elif h == 'DL1':
            csv.fieldnames += ['Deadlift1Kg']
        elif h == 'DL2':
            csv.fieldnames += ['Deadlift2Kg']
        elif h == 'DL3':
            csv.fieldnames += ['Deadlift3Kg']
        elif h == 'DL':
            csv.fieldnames += ['Best3DeadliftKg']
        elif h == 'Total':
            csv.fieldnames += ['TotalKg']
        elif h == 'Nat':
            csv.fieldnames += ['Country']
        elif h == 'G':
            csv.fieldnames += ['IGNORE']
        elif h in ['R','W']: # Resh, Wilks
            csv.fieldnames += ['IGNORE']
        else:
            error("Unknown column name: \"%s\"" % h)

    # These columns are added from the category rows.
    csv.fieldnames += ['WeightClassKg', 'Sex']

    wcstate = None

    # If unspecified assume male and fix later
    sexstate = 'M'

    for tr in trs[1:]:
        row = [x.text for x in tr.find_all('td')]

        # Rows of length >1 are actual results, of length 1 are categories.
        if len(row) == 1:
            # Extract sex information.
            text = row[0].lower()
            if 'women' in text:
                sexstate = 'F'
            elif 'men' in text:
                sexstate = 'M'
            elif 'category' in text:
                wcstate = text.replace('category ', '').replace(' kg', '')

        else:
            assert wcstate

            # Accumulate the row, but we need to look at the class of each td
            # to figure out whether lifts were good or bad.
            row = []
            for td in tr.find_all('td'):
                text = td.find(text=True)

                # Get the country data
                if text == None and td.has_attr('id') and 'LocationID' in td['id']:
                    text = td.a['title']

                if text == None:
                    text = ''

                spans = td.find_all('span')

                if len(spans) == 2 and spans[1]['class'] == ['result-value-fail']:
                    text = '-' + text

                row.append(text.strip().replace(
                    '  ', ' ').replace(',', ' ').replace('—', ''))

            row = row + [wcstate, sexstate]
            csv.rows += [row]

    return csv


def expand_fourths(csv, bestlift, lift4):
    bestidx = csv.index(bestlift)

    for row in csv.rows:
        if '(' in row[bestidx]:
            if lift4 not in csv.fieldnames:
                csv.insert_column(bestidx+1, lift4)
            lift4idx = csv.index(lift4)

            [row[bestidx], row[lift4idx]] = row[bestidx].split('(')
            row[bestidx] = row[bestidx].strip()
            row[lift4idx] = row[lift4idx].replace(')', '').strip()


def fixplace(csv):
    placeidx = csv.index('Place')
    totalidx = csv.index('TotalKg')
    for row in csv.rows:
        row[placeidx] = row[placeidx].replace('.', '')
        if row[placeidx] == '':
            row[placeidx] = 'DQ'
            row[totalidx] = ''  # Instead of a zero.
        elif row[placeidx] == 'DQ':  # Allpowerlifting marks doping disquals as DQ
            row[placeidx] = 'DD'
            row[totalidx] = ''  # Instead of a zero.


def fixtotals(csv):
    if 'TotalKg' not in csv.fieldnames:
        csv.insert_column(len(csv.fieldnames), 'TotalKg')

    totalidx = csv.index('TotalKg')
    eventidx = csv.index('Event')

    for row in csv.rows:
        total = 0
        if ('S' in row[eventidx] and 'Best3SquatKg' in csv.fieldnames and
                row[csv.index('Best3SquatKg')] != ''):
            total += float(row[csv.index('Best3SquatKg')])
        if ('B' in row[eventidx] and 'Best3BenchKg' in csv.fieldnames and
                row[csv.index('Best3BenchKg')] != ''):
            total += float(row[csv.index('Best3BenchKg')])
        if ('D' in row[eventidx] and 'Best3DeadliftKg' in csv.fieldnames and
                row[csv.index('Best3DeadliftKg')] != ''):
            total += float(row[csv.index('Best3DeadliftKg')])

        row[totalidx] = str(total)


def unreverse_names(csv):
    nameidx = csv.index('Name')
    cyrillicnameidx = csv.index('CyrillicName')

    for row in csv.rows:
        # Maiden names are given in brackets, remove these
        row[nameidx] = re.sub('\(.*?\)', '', row[nameidx]).strip()
        row[cyrillicnameidx] = re.sub(
            '\(.*?\)', '', row[cyrillicnameidx]).strip()

        parts = row[nameidx].split()
        if len(parts) > 1:
            fixed = [parts[-1]] + parts[:-1]
            row[nameidx] = ' '.join(fixed)

        parts = row[cyrillicnameidx].split()
        if len(parts) > 1:
            fixed = [parts[-1]] + parts[:-1]
            row[cyrillicnameidx] = ' '.join(fixed)


def markevent(csv):
    assert 'Event' not in csv.fieldnames
    csv.append_column('Event')

    evtidx = csv.index('Event')

    def getevtindices(csv, fieldl):
        indexlist = []
        for f in fieldl:
            try:
                indexlist.append(csv.index(f))
            except ValueError:
                pass
        return indexlist

    squatidxl = getevtindices(
        csv, ['Squat1Kg', 'Squat2Kg', 'Squat3Kg', 'Best3SquatKg'])
    benchidxl = getevtindices(
        csv, ['Bench1Kg', 'Bench2Kg', 'Bench3Kg', 'Best3BenchKg'])
    deadliftidxl = getevtindices(
        csv, ['Deadlift1Kg', 'Deadlift2Kg', 'Deadlift3Kg', 'Best3DeadliftKg'])

    for row in csv.rows:
        evt = ''
        for i in squatidxl:
            if row[i] != '':
                evt = evt + 'S'
                break
        for i in benchidxl:
            if row[i] != '':
                evt = evt + 'B'
                break
        for i in deadliftidxl:
            if row[i] != '':
                evt = evt + 'D'
                break
        row[evtidx] = evt

# Replace random english characters that AllPowerlifting uses with unicode alternatives


def fix_cyrillic_names(csv):
    if 'CyrillicName' in csv.fieldnames:
        cyridx = csv.index('CyrillicName')
        for row in csv.rows:
            row[cyridx] = row[cyridx].replace('e', 'е').replace('x', 'х')


def remove_empty_cols_ignore_fieldname(csv):
    def iscolempty(csv, i):
        for row in csv.rows:
            if row[i]:
                return False
        return True

    def getemptyidx(csv):
        for i, col in enumerate(csv.fieldnames):
            if iscolempty(csv, i):
                return i
        return -1

    while True:
        idx = getemptyidx(csv)
        if idx == -1:
            return
        csv.remove_column_by_index(idx)


def main(url):
    html = gethtml(url)

    soup = BeautifulSoup(html, 'html.parser')

    meetcsv = getmeetinfo(soup)
    dirname = getdirname(url)
    entriescsv = getresults(soup, url)
    if len(entriescsv.rows) == 0:
        error("No rows found!")

    if 'Best3SquatKg' in entriescsv.fieldnames:
        expand_fourths(entriescsv, 'Best3SquatKg', 'Squat4Kg')
    if 'Best3BenchKg' in entriescsv.fieldnames:
        expand_fourths(entriescsv, 'Best3BenchKg', 'Bench4Kg')
    if 'Best3DeadliftKg' in entriescsv.fieldnames:
        expand_fourths(entriescsv, 'Best3DeadliftKg', 'Deadlift4Kg')

    unreverse_names(entriescsv)

    fix_cyrillic_names(entriescsv)

    remove_empty_cols_ignore_fieldname(entriescsv)

    # Wilks will be automatically calculated later.
    # Feds get it wrong all the time.
    if 'Wilks' in entriescsv.fieldnames:
        entriescsv.remove_column_by_name('Wilks')

    # Figure out event information.
    markevent(entriescsv)

    fixtotals(entriescsv)
    fixplace(entriescsv)

    # Remove all the columns named 'IGNORE'
    while 'IGNORE' in entriescsv.fieldnames:
        entriescsv.remove_column_by_name('IGNORE')

    try:
        os.makedirs(dirname)
    except OSError as exception:
        if exception.errno != errno.EEXIST:
            raise
        else:
            error("Directory '%s' already exists." % dirname)

    with open(dirname + os.sep + 'entries.csv', 'w') as fd:
        entriescsv.write(fd)
    with open(dirname + os.sep + 'meet.csv', 'w') as fd:
        meetcsv.write(fd)
    with open(dirname + os.sep + 'URL', 'w') as fd:
        fd.write(url + "\n")

    print("Imported into %s." % dirname)


if __name__ == '__main__':
    if len(sys.argv) != 2:
        print("Usage: %s url" % sys.argv[0])
    main(sys.argv[1])<|MERGE_RESOLUTION|>--- conflicted
+++ resolved
@@ -1,12 +1,6 @@
-<<<<<<< HEAD
 # !/usr/bin/env python3
 # vim: set ts=8 sts=4 et sw=4 tw=99:
 #
-=======
-#!/usr/bin/env python3
-
-
->>>>>>> cd7a4678
 # Import data from the AllPowerlifting website. This script should only be used
 # for meets where AllPowerlifting is the primary source.
 
