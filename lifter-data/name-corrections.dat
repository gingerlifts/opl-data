--- conflicted
+++ resolved
@@ -5729,13 +5729,11 @@
 Sarah Jeanne Lévesque Voyer,Sarah Jeanne Levesque Voyer
 Nathan Chiasson-Jones,Nathan Chiasson Jones
 Antoine Picard-Marchand,Antoine Picard Marchand
-<<<<<<< HEAD
 Hynek Fránek,Hynek Franek
 Anne-Olympe Moulet,Anne Olympe Moulet
 Åsa Pennebratt,Asa Pennebratt
 Pekka Penttilä,Pekka Penttila
 Jani Haapa-Aho,Jani Haapa-aho
-=======
 Isabel García Martínez,Isabel Garcia Martinez
 Adrián Martínez Marcelino,Adrian Martínez Marcelino
 Jesús Ruíz Ortiz,Jesus Ruiz Ortiz
@@ -5756,5 +5754,4 @@
 Antonio Macià Pajarès,Toni Macià Pajarés,Antoni Macia Pajares
 Claudia Jaén Trujillo,Claudia Jaen Trujillo
 Marina Lostau De La Fuente,Marina Lostau de la Fuente
-José Luís Morales Rosa,José Luis Morales Rosa
->>>>>>> 8d039c97
+José Luís Morales Rosa,José Luis Morales Rosa