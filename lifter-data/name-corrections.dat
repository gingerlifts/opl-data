--- conflicted
+++ resolved
@@ -381,11 +381,7 @@
 Austin O'Neal,Austin O'neal,Austin ONeal,Austin Oneal
 Austin Schrader,Austin Schraeder
 Austin Soto,Agustin Soto
-<<<<<<< HEAD
 Awang Latiful Habir,Latiful Habir Awang,Latiful Hlatif Awang,Latiful Hla Awang
-=======
-Awang Latiful Habir,Latiful Habir Awang,Latiful Hlatif Awang
->>>>>>> cd3322e0
 Awlad Thani Al Khattab,Awlad Thani Alkhattab,Alkhattab Awlad Thani,Al Khattab Awlad Thani
 Aymen Al Hassan,Aymen Alhassan
 Azeem Raziff,Az Raziff
@@ -2800,10 +2796,7 @@
 Markus Glück,Markus Gluck
 Markus Karner,Margus Karner
 Marky Fonseca,Mark Fonseca
-<<<<<<< HEAD
 Marla McElroy,Marla Mc Elroy
-=======
->>>>>>> cd3322e0
 Marlies Götze,Marlies Gotze
 Marshall Roy,MarshalL Roy
 Martha Godinez-Shim,Martha Godinez Shim,Martha Godinez-ShIm
