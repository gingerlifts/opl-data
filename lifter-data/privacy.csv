--- conflicted
+++ resolved
@@ -19,11 +19,8 @@
 Jacqualyn Yorrick
 Jeri Dilts
 Juras Ancevicius
-<<<<<<< HEAD
 Lauren Cafra
-=======
 Katie Biddle
->>>>>>> c23c97fa
 Lieke van de Meerakker
 Marco Abretti
 Marvin Centner
