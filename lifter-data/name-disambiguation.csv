--- conflicted
+++ resolved
@@ -14,6 +14,7 @@
 Mike Conley,2
 Robert Doll,2
 Sarah Brenner,2
+Steve Johnson,4
 Robert Morrison,2
 Martin Nguyen,2
 Larry Williams,2
@@ -34,9 +35,5 @@
 Aaron Cooper,2
 Matt Ward,2
 Tim Parker,3
-<<<<<<< HEAD
-Steve Johnson,4
-=======
 Allen Fisher,2
-David Osborn,2
->>>>>>> 51c5c7a3
+David Osborn,2