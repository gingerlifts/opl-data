#!/usr/bin/env python3
# vim: set ts=8 sts=4 et sw=4 tw=99:
#
# Simple check script for meet.csv files.
# Used as part of "make check".
#
# Makes sure that:
#
# 1) All the column data is in the pre-set format.
#

import datetime
import sys
import os

try:
    import oplcsv
except ModuleNotFoundError:
    sys.path.append(os.path.join(os.path.dirname(
        os.path.dirname(os.path.realpath(__file__))), "scripts"))
    import oplcsv


def redden(s):
    if os.name != 'nt':
        return "\033[1;31m" + s + "\033[0;m"
    return s


def enyellow(s):
    if os.name != 'nt':
        return "\033[1;33m" + s + "\033[0;m"
    return s


globalFilename = ''
havePrintedFilename = False
hitError = False  # Determines return value at end.
currentYear = int(datetime.datetime.now().strftime("%Y"))


def reset_filename_state(filename):
    global globalFilename
    global havePrintedFilename
    globalFilename = filename
    havePrintedFilename = False


def print_filename_once():
    # This completely breaks the main() abstraction, but whatever.
    global havePrintedFilename
    if not havePrintedFilename:
        print(globalFilename, file=sys.stderr)
        havePrintedFilename = True


def perror(s):
    global hitError
    hitError = True
    print_filename_once()
    print(' ' + redden(s), file=sys.stderr)


def pwarning(s):
    print_filename_once()
    print(' ' + enyellow(s), file=sys.stderr)


KnownFederations = {
    "365Strong",  # 365 Strong Powerlifting Federation.
    "AAPF",  # Amateur APF (drug-tested).
    "AAU",  # Amateur Athletic Union.
    # American Drug-Free Powerlifting Association, precursor to USAPL.
    "ADFPA",
    "AfricanPF",  # African Powerlifting Federation, IPF.
    "APA",
    "APC",  # American Powerlifting Committee.
    "APF",
    "AsianPF",  # Asian Powerlifting Federation, IPF.
    # Bogatyr Brotherhood, a stand-alone and short-lived Russian federation.
    "BB",
    "BPU",  # British Powerlifting Union.
    "BP",  # British Powerlifting, IPF. Used to be GBPF.
    "CAPO",  # Australian affiliate of the WPC/GPA.
    "CommonwealthPF",  # Commonwealth Powerlifting Federation.
    "CPF",  # Canadian Powerlifting Federation (USPA/IPL).
    "CPL",  # Canadian Powerlifting League.
    "CPU",  # Canadian Powerlifting Union.
    "EPA",  # English Powerlifting Association, IPF.
    "EPF",
    "FEMEPO",  # Federación Mexicana de Powerlifting A.C.
    "FESUPO",  # Federacion Sudamericana de Powerlifting
    "FFForce",  # Federation Francaise de Force, IPF.
    "FPO",  # Finland Powerlifting Organization (IPA).
    "FPR",  # Powerlifting Federation of Russia, IPF.
    "GPA",
    "GPC",  # Global Powerlifting Committee.
    "GPC-GB",  # British branch of the GPC.
    "GPC-AUS",  # Australian branch of the GPC.
    "GPC-NZ",  # New Zealand branch of the GPC.
    "HERC",  # Hercules Gym in Syracuse, NY. Run by Rheta West.
    "IDFPF",  # Irish Drug-Free Powerlifting Federation.
    "IPA",
    "IPF",
    "IPL",
    "IrishPF",  # Irish Powerlifting Federation (IPF affiliate).
    "IrishPO",  # Irish Powerlifting Organization (WPU/IPL affiliate).
    "MHP",  # Maximum Human Performance (a vitamin company).
    "MM",  # Metal Militia (a small, independent federation).
    "NAPF",  # North American Powerlifting Federation.
    "NASA",
    "NIPF",  # Northern Ireland Powerlifting Federation.
    "NPA",  # National Powerlifting Association of Israel.
    "NSF",  # Norwegian branch of the IPF.
    "NZPF",  # New Zealand Powerlifting Federation, IPF.
    "OceaniaPF",  # Oceania Powerlifting Federation, IPF.
    "ParaPL",  # Para Powerlifting.
    "PA",
    "PLZS",  # Powerlifting zveza Slovenije, IPF.
    "ProRaw",
    "PZKFiTS",  # Polish IPF affiliate.
    "RAW",  # 100% RAW Federation (drug-tested).
    "RAWU",  # Raw United Federation
    "RPS",
    "RUPC",  # Raw Unity.
    "ScottishPL",  # Scottish Powerlifting, IPF.
    "SCT",  # Super-Cup of Titans.
    "SPA",  # Singapore Powerlifting Alliance
    "SPF",
    "THSPA",  # Texas High School, single-ply only, drug-tested.
    "UPA",
    "USAPL",
    "USPF",
    "USPA",
    "WABDL",  # World Association of Bench Pressers and Deadlifters.
    "WDFPF",  # World Drug Free Powerlifting Association
    "WelshPA",  # Welsh Powerlifting Association, IPF.
    "WPA",  # World Powerlifting Alliance.
    "WPAU",  # World Powerlifting Alliance Ukraine.
    "WPC",
    "WPC-RUS",
    "WNPF",  # World Natural Powerlifting Federation.
    "WRPF",
    "WRPF-AUS",
    "WRPF-CAN",
    "WUAP",  # World United Amateur Powerlifting.
    "XPC",
}

KnownCountries = {
    "Algeria",
    "Argentina",
    "Australia",
    "Austria",
    "Belarus",
    "Belgium",
    "Brazil",
    # TODO: This is a placeholder until we have more data, probably.
    "Britain",
    "Bulgaria",
    "Canada",
    "Cayman Islands",
    "Chinese Taipei",
    "Colombia",
    "Côte d’Ivoire",
    "Czechia",
    "Czech Republic",
    "Denmark",
    "Ecuador",
    "England",
    "Estonia",
    "Fiji",
    "Finland",
    "France",
    "Germany",
    "Greece",
    "Hong Kong",
    "Hungary",
    "Iceland",
    "India",
    "Indonesia",
    "Ireland",
    "Israel",
    "Italy",
    "Iran",
    "Japan",
    "Kazakhstan",
    "Lithuania",
    "Luxembourg",
    "Malaysia",
    "Mexico",
<<<<<<< HEAD
    "Mongolia",
=======
    "Morocco",
>>>>>>> a586d8d3
    "Netherlands",
    "New Caledonia",
    "New Zealand",
    "Norway",
    "N.Ireland",
    "Oman",
    "Papua New Guinea",
    "Peru",
    "Philippines",
    "Poland",
    "Puerto Rico",
    "Russia",
    "Samoa",
    "Scotland",
    "Serbia",
    "Singapore",
    "Slovakia",
    "Slovenia",
    "South Africa",
    "South Korea",
    "Spain",
    "Sweden",
    "Tahiti",
    "Taiwan",
    "Turkey",
    "UK",  # Meaning "Somewhere in the UK, but we don't know where."
    "Ukraine",
    "Uruguay",
    "USA",
    "US Virgin Islands",
    "Uzbekistan",
    "Venezuala",
    "Wales",
}

KnownStates = {
    "Australia": {
        "ACT", "NSW", "NT", "QLD", "SA", "TAS", "VIC", "WA"
    },
    "Brazil": {
        "AC", "AL", "AP", "AM", "BA", "CE", "DF", "ES", "GO", "MA", "MT",
        "MS", "MG", "PA", "PB", "PR", "PE", "PI", "RJ", "RN", "RS", "RO",
        "RR", "SC", "SP", "SE", "TO"
    },
    "Canada": {
        "AB", "BC", "MB", "NB", "NL", "NT", "NS", "NU", "ON", "PE", "QC",
        "SK", "YT"
    },
    "India": {
        "AP", "AR", "AS", "BR", "CG", "GA", "GJ", "HR", "HP", "JK", "JH",
        "KA", "KL", "MP", "MH", "MN", "ML", "MZ", "NL", "OR", "PB", "RJ",
        "SK", "TN", "TR", "UK", "UP", "WB", "AN", "CH", "DH", "DD", "DL",
        "LD", "PY"
    },
    "Mexico": {
        "AG", "BC", "BS", "CM", "CS", "CH", "CO", "CL", "DF", "DG", "GT",
        "GR", "HG", "JA", "EM", "MI", "MO", "NA", "NL", "OA", "PU", "QT",
        "QR", "SL", "SI", "SO", "TB", "TM", "TL", "VE", "YU", "ZA"
    },
    "New Zealand": {
        "NTL", "AKL", "WKO", "BOP", "GIS", "HKB", "TKI", "MWT", "WGN",
        "TAS", "NSN", "MBH", "WTC", "CAN", "OTA", "STL"
    },
    "USA": {
        "AL", "AK", "AZ", "AR", "CA", "CO", "CT", "DE", "DC", "FL", "GA",
        "HI", "ID", "IL", "IN", "IA", "KS", "KY", "LA", "ME", "MD", "MA",
        "MI", "MN", "MS", "MO", "MT", "NE", "NV", "NH", "NJ", "NM", "NY",
        "NC", "ND", "OH", "OK", "OR", "PA", "RI", "SC", "SD", "TN", "TX",
        "UT", "VT", "VA", "WA", "WV", "WI", "WY"
    },
}


def is_number(s):
    try:
        int(s)
        return True
    except ValueError:
        return False


def check(scriptname, filename):
    # Pretty-printer helper (so we only print the name once).
    reset_filename_state(filename)

    csv = oplcsv.Csv(filename)
    if len(csv.rows) < 1:
        perror("Meet file doesn't have any rows.")
        return
    if len(csv.rows) > 1:
        perror("Meet file has too many rows.")
        return

    # Require fields to be present and in a set order.
    fields = ['Federation', 'Date', 'MeetCountry',
              'MeetState', 'MeetTown', 'MeetName']
    if len(fields) != len(csv.fieldnames):
        perror("Incorrect number of fields.")

    for i in range(0, len(fields)):
        if fields[i] != csv.fieldnames[i]:
            perror("Field %u must be %s." % (i, fields[i]))

    row = csv.rows[0]
    if len(row) != len(fields):
        perror("Meet file has incorrect number of columns.")
        return  # Exit early -- this error is bad enough.

    fedidx = csv.index('Federation')
    dateidx = csv.index('Date')
    countryidx = csv.index('MeetCountry')
    stateidx = csv.index('MeetState')
    townidx = csv.index('MeetTown')
    nameidx = csv.index('MeetName')

    # Check for whitespace errors.
    for text in row:
        if text.strip() != text:
            perror("Extraneous whitespace for \"%s\"." % text)
        if text.replace('  ', ' ') != text:
            perror("Excessive spacing for \"%s\"." % text)

    # Check the Federation column.
    if not row[fedidx] in KnownFederations:
        perror("Unknown federation (add to check-meet-csv?): \"%s\"" %
               row[fedidx])

    # Check the Date column.
    date = row[dateidx]
    if len(date) != 10 or date.count('-') != 2:
        perror("Date in wrong format: \"%s\". Must be \"YYYY-MM-DD\"." % date)
    else:
        # The split is valid. Check the individual Date components.
        year, month, day = date.split('-')

        # Make sure the parts are all digits and of the right length.
        if not year.isdigit() or len(year) != 4:
            perror("Year is not a number of length 4: \"%s\"." % year)
        if not month.isdigit() or len(month) != 2:
            perror("Month is not a number of length 2: \"%s\"." % month)
        if not day.isdigit() or len(day) != 2:
            perror("Day is not a number of length 2: \"%s\"." % day)

        # Make sure that the numbers are in a plausible range.
        year_int = int(year)
        month_int = int(month)
        day_int = int(day)

        if year_int < 1945 or year_int > currentYear:
            perror("Implausible year: \"%s\"." % year)
        if month_int > 12:
            perror("Implausible month: \"%s\"." % month)
        if day_int > 31:
            perror("Implausible day: \"%s\"." % day)

        # Check that the meet date is not in the future
        future_date = datetime.datetime.today() + datetime.timedelta(days=2)
        meet_date = datetime.datetime.strptime(
            date,
            "%Y-%m-%d"
        )
        if meet_date >= future_date:
            perror("Implausible date: %s is a future date" % date)

    # Check the MeetCountry column.
    if not row[countryidx] in KnownCountries:
        perror("Unknown country (add to check-meet-csv?): \"%s\"" %
               row[countryidx])

    # Check the optional MeetState column.
    if row[stateidx]:
        if (row[countryidx] not in KnownStates or row[stateidx] not in
                KnownStates[row[countryidx]]):
            perror("Unknown state (add to check-meet-csv?): \"%s\"" %
                   row[stateidx])

    # Check the optional MeetTown column.
    if row[townidx]:
        found_illegal_char = False
        for c in row[townidx]:
            if not c.isalpha() and c not in ' -.\'':
                found_illegal_char = True
                break

        if found_illegal_char:
            perror("Illegal character in: \"%s\"" % row[townidx])

    # Check the MeetName column.
    if not row[nameidx]:
        perror("Meet must have a MeetName.")
    else:
        found_illegal_char = False
        for c in row[nameidx]:
            if not c.isalnum() and c not in ' -.\'/&':
                found_illegal_char = True
                break

        if found_illegal_char:
            perror("Illegal character in: \"%s\"" % row[nameidx])

        # Check for some hints for commonly-confused state abbreviations.
        if 'Maine' in row[nameidx] and row[stateidx] != 'ME':
            perror("The abbreviation for Maine is 'ME', not '%s'." %
                   row[stateidx])
        if 'Missouri' in row[nameidx] and row[stateidx] != 'MO':
            perror("The abbreviation for Missouri is 'MO', not '%s'." %
                   row[stateidx])
        if 'Montana' in row[nameidx] and row[stateidx] != 'MT':
            perror("The abbreviation for Montana is 'MT', not '%s'." %
                   row[stateidx])
        if 'Texas' in row[nameidx] and row[stateidx] != 'TX':
            perror("The abbreviation for Texas is 'TX', not '%s'." %
                   row[stateidx])

        # Check if MeetName column contains the year or the fed name
        if year in row[nameidx]:
            perror("MeetName should not have the year.")
        if row[fedidx] in row[nameidx]:
            perror("MeetName should not have the federation.")


if __name__ == '__main__':
    # If arguments are provided, check only those files.
    if len(sys.argv) > 1:
        for f in sys.argv[1:]:
            check(sys.argv[0], f)

    # Otherwise, check every file named meet.csv in the dirtree,
    # which is much faster than using `find -exec`.
    else:
        for dirname, subdirs, files in os.walk(os.getcwd()):
            if 'meet.csv' in files:
                meetpath = dirname + os.sep + 'meet.csv'
                check(sys.argv[0], meetpath)

                if 'entries.csv' not in files:
                    perror('Missing entries.csv')

    if hitError:
        sys.exit(1)<|MERGE_RESOLUTION|>--- conflicted
+++ resolved
@@ -189,11 +189,8 @@
     "Luxembourg",
     "Malaysia",
     "Mexico",
-<<<<<<< HEAD
     "Mongolia",
-=======
     "Morocco",
->>>>>>> a586d8d3
     "Netherlands",
     "New Caledonia",
     "New Zealand",
