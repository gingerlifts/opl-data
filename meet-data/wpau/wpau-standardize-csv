--- conflicted
+++ resolved
@@ -410,13 +410,8 @@
             continue
 
         # Detect lines that set WeightClassKg state.
-<<<<<<< HEAD
         if ' кг' in text or ' kg' in text or 'до' in text:
             weightclass = ''.join(re.findall(r"\d*\.\d+|(\d+|\+)",text))
-=======
-        if ' кг' in text or ' kg' in text or ' до' in text:
-            weightclass = ''.join(re.findall(r"(\d*\.\d+)|(\d+|\+)",text)[0])
->>>>>>> f6824547
             if '+' in weightclass: #Put the plus at the end
                 weightclass = weightclass.replace('+','')+'+'
             continue
