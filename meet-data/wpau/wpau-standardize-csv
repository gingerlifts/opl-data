#!/usr/bin/env python3
# vim: set ts=8 sts=4 et sw=4 tw=99:
#
# Standardize the results.csv to the OpenPowerlifting
# internal format.
#

import sys
from os.path import join,realpath,dirname
sys.path.append(join(dirname(dirname(dirname(realpath(__file__)))),"scripts"))

from oplcsv import Csv
import re

import oplcsv
import sys


def die(s):
    print(s, file=sys.stderr)
    sys.exit(1)


# Given the array of lines, split it up into an array per-sheet.
def split_by_sheet(lines):
    for ii in range(len(lines)):
        if 'Sheet' in lines[ii][0]:
            break
    assert ii < len(lines)
    assert 'Sheet' in lines[ii][0]

    sheetlist = []
    sheet = None

    start_ii=ii

    event_types =['only bench press','only deadlift','full power','single bench press','single deadlift',
    'push & pull','bench press','станова тяга','жим штанги лежачи','bench press (single)','deadlift (single)','жим без экипировки']

    exclude_text = ['multy','багатоповторний']

    for ii in range(start_ii,len(lines)):
        line = lines[ii]
        # If this line starts a new sheet, generate a new array.
        if 'Sheet' in line[0]:
            sheet = []
            sheetlist.append(sheet)
            sheet.append(line)
        elif any(event in ''.join(line[0]).lower() for event in event_types) and not any(event in''.join(line[0]).lower()for event in exclude_text) and ii >start_ii+6 :
            if len(sheet) <3 or not any(is_header(test_line) for test_line in sheet): #Then this is the event listing for an exisiting sheet, Replace the title with it
                sheet[0][0]='Sheet : '+''.join(line[0]).lower()
            else: #Start a new sheet
                sheet = []
                sheetlist.append(sheet)
                sheet.append(['Sheet : ' +''.join(line[0])])

                #Check that this sheet has a header
                if not is_header(lines[ii+1]) and not is_header(lines[ii+2]) :
                    sheet.append(sheetlist[-2][get_header_linenum(sheetlist[-2])]) #Use the previous sheets header
                    #Change the attempt labels to the right events

        elif 'results in pounds' in ''.join(line[0]).lower() or ''.join(line[0]) == 'MULTY REP BENCH' or 'багатоповторний' in ''.join(line[0]).lower():
            break
        else:
            sheet.append(line)
    return sheetlist


# Given the name of a sheet, return a dictionary describing the sheet.
def parse_sheetname(s):
    obj = {}
    event = None
    amateur = 'Pro' # By default, unless otherwise specified.
    tested = '' # By default, unless otherwise specified.
    equipment = 'Wraps' # By default, unless otherwise specified.

    s=s.replace(' & ','&')
    s=s.replace('-','')
  
    if 'без екіпірування' in s:
        equipment = 'Raw'
        s=s.replace('без екіпірування','').strip()

    if 'not drug tested' in s.lower():
        tested = 'No'
        s=s.lower().replace('not drug tested','').strip()
    elif 'drug tested' in s.lower():
        tested = 'Yes'
        s=s.lower().replace('drug tested','').strip()


    s = s.replace("(","").replace(")","").strip()
    # Parse word-by-word to make sure that every word is understood. 
    for word in s.lower().split():
        
        # Events
        if word == 'пл' or word == 'пауэрлифтинг' or word == 'pl' or word =='power' or word =='powerlifting' or word == 'пауерліфтинг' or word =='powerlifitng':
            assert not event or event =='SBD'
            event = 'SBD'
        elif word == 'жим' or word =='им' or word=='bench':
            assert not event or event == 'B'
            event = 'B'
            if equipment == 'Wraps':
                equipment = 'Raw'
        elif word == 'тяга' or word == 'deadlift':
            assert not event
            event = 'D'
            if equipment == 'Wraps':
                equipment = 'Raw'
        elif word == 'двоеборье' or word =='push&pull':
            assert not event
            event = 'BD'
            if equipment == 'Wraps':
                equipment = 'Raw'

        # Equipment
        elif word == 'экипировке' or word == 'eq':
            equipment = 'Multi-ply'
        elif word == 'raw':
            equipment = 'Raw'

        # Booleans.
        elif word == 'люб.' or word == 'любители' or word == 'amateur':
            amateur = 'Amateur'
        elif word == 'pro':
            assert amateur == 'Pro'
        elif word == 'дк' or word == 'д_к':
            tested = 'Tested'

        # Grammatical ignorables.
        elif word == 'в':
            pass
        elif word == 'лежа':
            pass
        elif word == 'про':
        	pass
        
        elif word == 'протокол': #Results
            pass


        # Other ignorables.
        elif word == 'сфо': # Not sure.
            pass
        elif word == 'станова': # First word in 'deadlift'.
            pass
        elif word == 'raw':
            pass
        elif word == 'штанги': #Barbell
            pass
        elif word == 'лежачи': #Lying (as in bench)
            pass
        elif word == 'single':
            pass
        elif word == 'press':
            pass
        elif word == 'only':
            pass
        elif word == 'full':
            pass
        elif word =='bdl':
            pass
        elif word == 'results':
            pass
<<<<<<< HEAD
=======
        elif word == 'абсолютна':
            pass
>>>>>>> 8f0c29cc
        elif 'sheet' in word:
            pass
        elif word.isdigit():
            pass
        else:
            die('Fix parse_sheetname(): Unknown word "%s" in "%s"' % (word, s))

    obj['event'] = event
    obj['amateur'] = amateur
    obj['tested'] = tested
    obj['equipment'] = equipment

    return obj


# Find the line that contains column information (the line below does also).
def get_header_linenum(sheet):
    for i in range(len(sheet)):
        if is_header(sheet[i]):
            return i
    die("get_header_linenum() failed to find the header.")


#Returns whether a line is a header
def is_header(line):
    if len(line) >1 and line[1] in ['П.І.','Имя','NAME','Name',"Прізвище та ім'я",'Nme','Name Surname','Фамилия и имя',"Прізвище/Ім'я",'Full name']:
            return True
    return False

def parse_fieldnames(sheet,obj):
    fieldnames = []
    headernum = get_header_linenum(sheet)
    header = sheet[headernum]

    # Name all the columns.
    iterable = iter(range(len(header)))

    #First column is place, has no label
    next(iterable)
    fieldnames.append('Place')
    for i in iterable:
        text = header[i]
        text=text.replace('.',' ')
        text =text.replace('  ',' ')
        text = text.replace('*','')
        text=text.lower().strip()

        if text == 'место' or text == 'норматив впа':
            fieldnames.append('Place')
        elif text in ['п і','имя',"прізвище та ім'я",'nme','name surname','name',"прізвище/ім'я",'фамилия и имя','full name']:
            fieldnames.append('InternationalName')
        elif text in ['city','місто','місце','регіон']: #City /region
            fieldnames.append('IGNORE')
        elif text in ['город','city / team','city \ club','city / club','спорт клуб','клуб'] : #Home city/gym
            fieldnames.append('IGNORE')
<<<<<<< HEAD
        elif text in ['дата народ','день рождения','db','дата народження','birthday','bp','bd','date of birth','b date']: #Birthdate
=======
        elif text in ['дата народ','день рождения','db','дата народження','birthday','bp','bd','date of birth','b date','дата рождения']: #Birthdate
>>>>>>> 8f0c29cc
            fieldnames.append('BirthDate')
        elif any(check_str in text for check_str in ['власна вага','вес','pw','weight','вл вага']): #Bodyweight
            fieldnames.append('BodyweightKg')
        elif any(check_str in text for check_str in ['сума по коеф','абсолют','coef','коеф','best','absolut','gf pts','mf pts']): #Wilks
            fieldnames.append('IGNORE')
<<<<<<< HEAD
        elif text in ['виконаний норматив','викон норматив','вик норматив впа україна','pts']: #Some kind of points?
=======
        elif text in ['виконаний норматив','викон норматив','вик норматив впа україна','вик розр','pts']: #Some kind of points?
>>>>>>> 8f0c29cc
            fieldnames.append('IGNORE')
        elif text in ['страна','country','країна','coutry','contry','nation']: #Country
            fieldnames.append('Country')
        elif any(check_str in text for check_str in ['звание','rank','звання','class','classif','розряд']): #Rank
            fieldnames.append('IGNORE')
        elif text == 'best of the best':
            fieldnames.append('IGNORE')
        elif text in ['тренера','coach','coaches','тренер','тренери','країна','тренер(и)']: #Coach
            fieldnames.append('IGNORE')
        elif text == 'вікова категорія':
            fieldnames.append('Division')
        elif text == 'сп тов': #Not sure
            fieldnames.append('IGNORE')
        elif text == 'дюсш': #Youth?
            fieldnames.append('IGNORE')
        elif text == 'к шварца малоуна' or text == 'gf' or text == 'mam' or text == 'mf': #Coefficient
<<<<<<< HEAD
=======
            fieldnames.append('IGNORE')
        elif text == 'очк': # No idea
>>>>>>> 8f0c29cc
            fieldnames.append('IGNORE')

        elif text in ['сумма','total','result','результат','results','total sum','сума','підсумок']:
            fieldnames.append('TotalKg')

        elif text in ['присед 1','sq 1','squat 1','присід 1']:
            assert header[i+1].lower() in ['присед 2','sq 2','squat 2','присід 2']
            assert header[i+2].lower() in ['присед 3','sq 3','squat 3','присід 3']
            fieldnames.append('Squat1Kg')
            fieldnames.append('Squat2Kg')
            fieldnames.append('Squat3Kg')
            if header[i+3] == 'Сумма':
                fieldnames.append('BestSquatKg')
                [next(iterable) for x in range(3)]
            elif header[i+3].lower() in ['присед 4','sq 4','squat 4','присід 4']:
                fieldnames.append('Squat4Kg')
                [next(iterable) for x in range(3)]
            else:
                [next(iterable) for x in range(2)]
<<<<<<< HEAD
        elif text in ['жим 1','bp 1','benchpress 1','bp1']:
            assert header[i+1].lower() in ['жим 2','bp 2','benchpress 2','bp2']
            assert header[i+2].lower() in ['жим 3','bp 3','benchpress 3','bp3']
=======
        elif text in ['жим 1','bp 1','benchpress 1','bp1','вр1']:
            assert header[i+1].lower() in ['жим 2','bp 2','benchpress 2','bp2','вр2']
            assert header[i+2].lower() in ['жим 3','bp 3','benchpress 3','bp3','вр3']
>>>>>>> 8f0c29cc
            fieldnames.append('Bench1Kg')
            fieldnames.append('Bench2Kg')
            fieldnames.append('Bench3Kg')
            if header[i+3].lower() in ['сумма','рез','результат']:
                fieldnames.append('BestBenchKg')
                [next(iterable) for x in range(3)]
            elif header[i+3].lower() in ['жим 4','bp 4','benchpress 4','bp4']:
                fieldnames.append('Bench4Kg')
                [next(iterable) for x in range(3)]
            else:
                [next(iterable) for x in range(2)]
<<<<<<< HEAD


=======
>>>>>>> 8f0c29cc
        elif text in ['тяга 1','dl 1','deadlift 1']:
            assert header[i+1].lower() in ['тяга 2','dl 2','deadlift 2']
            assert header[i+2].lower() in ['тяга 3','dl 3','deadlift 3']
            fieldnames.append('Deadlift1Kg')
            fieldnames.append('Deadlift2Kg')
            fieldnames.append('Deadlift3Kg')
            if header[i+3].lower() == 'сумма':
                fieldnames.append('BestDeadliftKg')
                [next(iterable) for x in range(3)]
            elif header[i+3].lower() in ['тяга 4','dl 4','deadlift 4']:
                fieldnames.append('Deadlift4Kg')
                [next(iterable) for x in range(3)]
            else:
                [next(iterable) for x in range(2)]



        elif text in ["1 att"]: #Events aren't given in header, try to work them out attempt labels event
            assert header[i+1].replace('.','').lower().strip() in ["2 att"]
            assert header[i+2].replace('.','').lower().strip() in ["3 att"]
            if obj['event'] == 'B':
                fieldnames.append('Bench1Kg')
                fieldnames.append('Bench2Kg')
                fieldnames.append('Bench3Kg')
                [next(iterable) for x in range(2)]
        elif text == '':
            fieldnames.append('IGNORE')

        else:
            die('Fix parse_fieldnames(): Unknown column header text: "%s"' % text)

    return fieldnames


# Given a list of lines all of which belong to the same sheet, parse that
# into an OpenPowerlifting-style CSV.
def parse_sheet(sheet):
    assert 'Sheet' in sheet[0][0]
    assert sheet[0][0].count(':') == 1

    csv = oplcsv.Csv()

    title=sheet[0][0].lower()
    # Ignore some sheets that don't contain any powerlifting.
    if 'багатоповторний'  in title or 'multy' in title: #Multiple- probably bench for reps
        return csv



    # Figure out event, equipment, etc., and store in obj.
    obj = parse_sheetname(sheet[0][0].split(':')[1])

    # Look through the sheet for column information and mark up the CSV.
    # All columns are given a name -- the extra ones are removed later.
    csv.fieldnames = parse_fieldnames(sheet,obj)


    #No events listed in sheet titles, see if we can reconstruct them from the header
    if obj['event'] == None:
        event = ''
        if 'Squat1Kg' in csv.fieldnames:
            event += 'S'
        if 'Bench1Kg' in csv.fieldnames:
            event += 'B'
        if 'Deadlift1Kg' in csv.fieldnames:
            event +='D'
        if event != '':
            obj['event']=event

    append_div = False


    # The WeightClassKg information is stateful, between rows.
    assert not 'WeightClassKg' in csv.fieldnames
    csv.fieldnames.append('WeightClassKg')
    if not 'Division' in csv.fieldnames:
        csv.fieldnames.append('Division')
        append_div = True
    assert not 'Sex' in csv.fieldnames
    csv.fieldnames.append('Sex')
    assert not 'Event' in csv.fieldnames
    csv.fieldnames.append('Event')
    assert not 'Equipment' in csv.fieldnames
    csv.fieldnames.append('Equipment')
    csv.fieldnames.append('Amateur')
    csv.fieldnames.append('Tested')

    weightclass = ''
    division = ''
    sex = ''
    equipment = ''
    amateur = ''


    #There's often a bunch of nonsense at the bottom
    end_line = len(sheet)
    for ii in range(len(sheet)-1,0,-1):
        if len([c for c in sheet[ii] if c !='']) > 3:
            break
        else:
            end_line = ii


    # Iterate over each line, skipping the two header lines.
    for line in sheet[get_header_linenum(sheet)+1:end_line]:
        text = ''.join(line).lower()

        # Skip empty lines.
        if text == '':
            continue

        # Detect lines that set WeightClassKg state.
        if ' кг' in text or ' kg' in text or ' до' in text:
            weightclass = ''.join(re.findall(r"\d*\.\d+|(\d+|\+)",text)[0])
            if '+' in weightclass: #Put the plus at the end
                weightclass = weightclass.replace('+','')+'+'
            continue

        # Sex and division are given between lifter rows
        if any(search_str in  text for search_str in['жен. (','woman (','female','women.','женщины','women']):
            sex = 'F'
            if '(' in text or '\\' in text:
                division = ''.join(re.findall(r"\((.*?)\)|\\(.*)$",text)[0]).strip()
            else:
                division = ''
            continue
        elif any(search_str in text for search_str in ['муж. (','men (','male','men.','мужчины','men']):
            sex = 'M'
            if '(' in text or '\\' in text:
                division = ''.join(re.findall(r"\((.*?)\)|\\(.*)$",text)[0]).strip()
            else:
                division = ''
            continue

        #Equipment and amateur/pro are given between rows
        if 'raw' in text:
            text.replace('amatur',"amateur")
            if 'S' in obj['event']:
                obj['equipment'] = 'Wraps'
            else:
                obj['equipment']='Raw'
            if 'amateur' in text or 'pro' in text:
                obj['amateur'] = text.split()[-1].title()
            if 'doping tested' in text:
                obj['tested'] = 'Yes'
            elif 'not tested' in text:
                obj['tested'] = 'No'
            continue
        elif 'eq' in text:
            text.replace('amatur',"amateur")
            obj['equipment'] = 'Multi-ply'
            if 'amateur' in text or 'pro' in text:
                obj['amateur'] = text.split()[-1].title()
            if 'doping tested' in text:
                obj['tested'] = 'Yes'
            elif 'not tested' in text:
                obj['tested'] = 'No'
            continue 

        
        # If we've made it this far, the line should be for a lifter!
        # Make sure they have a name!
        if not line[csv.index('InternationalName')]:
            continue
        line.append(weightclass)
        if append_div:
            line.append(division)
        line.append(sex)
        line.append(obj['event'])
        line.append(obj['equipment'])
        line.append(obj['amateur'])
        line.append(obj['tested'])

        assert len(line) == len(csv.fieldnames)
        csv.rows.append(line)

    # Remove all the columns named 'IGNORE' before returning the CSV for integration.
    while 'IGNORE' in csv.fieldnames:
        csv.remove_column_by_name('IGNORE')

    unreverse_names(csv)

        
    return csv


# Handles the Division and Age columns, which looks like below:
#   Открытая 20-23 (21.11.1986)/30
# Converts to English and separates into Division and Age columns.
def standardize_division_age(csv):
    assert 'Tested' in csv.fieldnames
    assert 'Amateur' in csv.fieldnames
    assert 'Division' in csv.fieldnames

    csv.append_columns(['BirthYear'])
    
    dividx = csv.index('Division')
    bdidx = -1
    if 'BirthDate' in csv.fieldnames:
        bdidx = csv.index('BirthDate')
    byidx = csv.index('BirthYear')
    amateuridx = csv.index('Amateur')
    testedidx = csv.index('Tested')

    for row in csv.rows:
        row[dividx]=row[dividx].lower()
        # Fill in the BirthYear.
        if 'BirthDate' in csv.fieldnames:
            row[byidx] = max(re.split('[. / -]',row[bdidx]),key=len)

        # Fill in the Division.
        # Handle the divisions with numbers first.
        if '13-15' in row[dividx]:
            division = 'Teen 13-15'
        elif '16-17' in row[dividx]:
            division = 'Teen 16-17'
        elif '18-19' in row[dividx]:
            division = 'Teen 18-19'
        elif 'juniors 20-23' in row[dividx]:
            division = 'Juniors 20-23'
        elif 'submasters 33-39' in row[dividx]:
            division = 'Submasters 33-39'
        elif 'masters 40-44' in row[dividx]:
            division = 'Masters 40-44'
        elif 'masters 45-49' in row[dividx]:
            division = 'Masters 45-49'
        elif 'masters 50-54' in row[dividx]:
            division = 'Masters 50-54'
        elif 'masters 55-59' in row[dividx]:
            division = 'Masters 55-59'
        elif 'masters 60-64' in row[dividx]:
            division = 'Masters 60-64'
        elif 'masters 65-69' in row[dividx]:
            division = 'Masters 65-69'
        elif 'masters 70-74' in row[dividx]:
            division = 'Masters 70-74'
        elif 'masters 75-79' in row[dividx]:
            division = 'Masters 75-79'
        elif 'masters 80+' in row[dividx]:
            division = 'Masters 80+'
        elif '8' in row[dividx]:
            division = 'Children 8'
        elif '9' in row[dividx]:
            division = 'Children 9'
        elif '10' in row[dividx]:
            division = 'Children 10'
        elif '11-12' in row[dividx]:
            division = 'Children 11-12'

        elif 'paralympians' in row[dividx]:
            division = 'Paralympian'
        elif 'open' in row[dividx] or 'ореn' in row[dividx]:
            division = 'Open'
        elif 'masters' in row[dividx]:
            division = 'Masters'
        elif 'mpf' in row[dividx] or 'm/p/f' in row[dividx]:
            division = 'Military/Fire/Police'
        elif 'юніор' in row[dividx]:
            division = 'Juniors'

        elif row[dividx]=='':
            division = 'Open'

        else:
            die('Fix standardize_division_age(): Unknown division "%s"' % row[dividx])

        division = row[testedidx] + ' ' + row[amateuridx] + ' ' + division
        row[dividx] = division.replace('  ',' ').strip()

    # Remove the now-extraneous columns.
    csv.remove_column_by_name('BirthDate')
    csv.remove_column_by_name('Amateur')
    csv.remove_column_by_name('Tested')


#Mark DQs properly and make sure that place is an integer.
def cleanup_place(csv):
    place_idx = csv.index('Place')
    total_idx = csv.index('TotalKg')
    for row in csv.rows:
        if '.00' in row[place_idx]: #Convert place to an integer if it wasn't already
            row[place_idx]=str(int(float(row[place_idx])))

        #Somewhat convoluted way of checking if a lifter is marked DQ and has a nonzero total
        if row[place_idx] == 'DQ' and row[total_idx].replace('.','').replace('-','').isdigit() and float(row[total_idx])!=0.0:
            row[place_idx] ='DD'
            row[total_idx]=''
        elif row[place_idx] == '' and row[total_idx].replace('.','').replace('-','').isdigit() and float(row[total_idx])!=0.0:
            row[place_idx] ='DD'
            row[total_idx]=''
        elif row[place_idx] == 'DT':
            row[place_idx]='DD'
            row[total_idx]=''
        #Everything else is a regular DQ
        elif not row[place_idx] or row[place_idx] == '-' or row[place_idx] =='DOC':
            row[place_idx] = 'DQ'
            row[total_idx]=''
        elif row[total_idx].replace('.','').replace('-','').isdigit() and float(row[total_idx])==0.0:
            row[place_idx] = 'DQ'
            row[total_idx]=''
        elif row[total_idx] == '':
            row[place_idx] = 'DQ'

def cleanup_lift(csv, fieldname):
    if fieldname in csv.fieldnames:
        idx = csv.index(fieldname)

        for row in csv.rows:
            amount = row[idx]

            amount = ''.join(c for c in amount if c.isdigit() or c in ['.','-'])
            amount = amount.replace('.00','').replace('.0','')


            if amount == 'X' or amount.replace('-','') == '0' or not any(c.isdigit() for c in amount):
                amount = ''

            #Sometimes numbers have more than 2 commas, if so remove the second one
            if len([ii for ii, a in enumerate(amount) if a == '.']) >1:
                amount = amount[:amount.rfind('.')]+amount[amount.rfind('.')+1:]



            row[idx] = amount


#Names sometimes have something in brackets after them - extra divisions maybe?
def cleanup_names(csv):
    if 'InternationalName' in csv.fieldnames:
        nameidx = csv.index('InternationalName')
    elif 'Name' in csv.fieldnames:
        nameidx= csv.index('Name')

    for row in csv.rows:
        row[nameidx]= re.sub('\(.*\)','',row[nameidx])
        row[nameidx] = ''.join([c for c in row[nameidx] if not c.isdigit()])
        row[nameidx]=row[nameidx].strip()

def cleanup_bodyweight(csv):
    if 'BodyweightKg' in csv.fieldnames:
        idx = csv.index('BodyweightKg')
        for row in csv.rows:
            row[idx]=row[idx].strip('-')
            if row[idx].replace('.','').isdigit() and float(row[idx]) == 0.0:
                row[idx]=''

def assign_best(csv, liftname):
    idx1 = csv.index('%s1Kg' % liftname)
    idx2 = csv.index('%s2Kg' % liftname)
    idx3 = csv.index('%s3Kg' % liftname)
    bestidx = csv.index('Best%sKg' % liftname)

    def weight(str):
        try:
            return float(str)
        except ValueError:
            return 0.0

    for row in csv.rows:
        best = max(weight(row[idx1]), weight(row[idx2]), weight(row[idx3]))

        if float(best) > 0:
            row[bestidx] = str(best)

def assign_total(csv):

    if 'TotalKg' not in csv.fieldnames:
        csv.append_column('TotalKg')
    idx = csv.index('TotalKg')

    def weight(str):
        try:
            return float(str)
        except ValueError:
            return 0.0

    for row in csv.rows:
        if row[idx] == '':
            total = 0.0
            if 'BestSquatKg' in csv.fieldnames:
                total += weight(row[csv.index('BestSquatKg')])
            if 'BestBenchKg' in csv.fieldnames:
                total += weight(row[csv.index('BestBenchKg')])
            if 'BestDeadliftKg' in csv.fieldnames:
                total += weight(row[csv.index('BestDeadliftKg')])

            if total != 0.0:
                row[idx] = str(total)       




def unreverse_names(csv):

    if 'InternationalName' in csv.fieldnames:
        nameidx = csv.index('InternationalName')
    elif 'Name' in csv.fieldnames:
        nameidx= csv.index('Name')
    for row in csv.rows:
        parts = row[nameidx].split()
        parts = [name.title() for name in parts]
        # The last name is probably the given first name.
        fixed = [parts[-1]] + parts[:-1]
        name = ' '.join(fixed)

        row[nameidx] = name

def main(filename):
    # Since the input is comma-separated, store the file as a list of lists.
    with open(filename) as fd:
        lines = [x.strip().split(',') for x in fd.readlines()]

    # Split the input filename into sheets, each of which is an independent CSV.
    sheetlist = split_by_sheet(lines)

    # Parse each sheet independently, then join them all together into a single CSV.
    csv = oplcsv.Csv()
    for sheet in sheetlist:
        sheetcsv = parse_sheet(sheet)
        csv.cat(sheetcsv)


    for x in ['Squat1Kg', 'Squat2Kg', 'Squat3Kg','Squat4Kg', 'Bench1Kg', 'Bench2Kg', 'Bench3Kg','Bench4Kg',
            'Deadlift1Kg', 'Deadlift2Kg', 'Deadlift3Kg','Deadlift4Kg', 'TotalKg']:
        cleanup_lift(csv, x)

    if 'BestSquatKg' in csv.fieldnames:
    	cleanup_lift(csv,'BestSquatKg')
    if 'BestBenchKg' in csv.fieldnames:
    	cleanup_lift(csv,'BestBenchKg')
    if 'BestDeadliftKg' in csv.fieldnames:
    	cleanup_lift(csv,'BestDeadliftKg')

    if 'BestSquatKg' not in csv.fieldnames and 'Squat1Kg' in csv.fieldnames:
        csv.append_column('BestSquatKg')
        assign_best(csv, 'Squat')
    if 'BestBenchKg' not in csv.fieldnames and 'Bench1Kg' in csv.fieldnames:
        csv.append_column('BestBenchKg')
        assign_best(csv, 'Bench')
    if 'BestDeadliftKg' not in csv.fieldnames and 'Deadlift1Kg' in csv.fieldnames:
        csv.append_column('BestDeadliftKg')
        assign_best(csv, 'Deadlift')

    assign_total(csv)

    # Now it's time to standardize the CSV a little bit!
    # We have some temporary columns hanging out.
    standardize_division_age(csv)
    cleanup_place(csv)
    cleanup_names(csv)
    cleanup_bodyweight(csv)

    csv.write(sys.stdout)
    return 0


if __name__ == '__main__':
    if len(sys.argv) != 2:
        print(" Usage: %s results.csv" % sys.argv[0], file=sys.stderr)
        sys.exit(1)
    main(sys.argv[1])<|MERGE_RESOLUTION|>--- conflicted
+++ resolved
@@ -162,11 +162,8 @@
             pass
         elif word == 'results':
             pass
-<<<<<<< HEAD
-=======
         elif word == 'абсолютна':
             pass
->>>>>>> 8f0c29cc
         elif 'sheet' in word:
             pass
         elif word.isdigit():
@@ -222,21 +219,13 @@
             fieldnames.append('IGNORE')
         elif text in ['город','city / team','city \ club','city / club','спорт клуб','клуб'] : #Home city/gym
             fieldnames.append('IGNORE')
-<<<<<<< HEAD
-        elif text in ['дата народ','день рождения','db','дата народження','birthday','bp','bd','date of birth','b date']: #Birthdate
-=======
         elif text in ['дата народ','день рождения','db','дата народження','birthday','bp','bd','date of birth','b date','дата рождения']: #Birthdate
->>>>>>> 8f0c29cc
             fieldnames.append('BirthDate')
         elif any(check_str in text for check_str in ['власна вага','вес','pw','weight','вл вага']): #Bodyweight
             fieldnames.append('BodyweightKg')
         elif any(check_str in text for check_str in ['сума по коеф','абсолют','coef','коеф','best','absolut','gf pts','mf pts']): #Wilks
             fieldnames.append('IGNORE')
-<<<<<<< HEAD
-        elif text in ['виконаний норматив','викон норматив','вик норматив впа україна','pts']: #Some kind of points?
-=======
         elif text in ['виконаний норматив','викон норматив','вик норматив впа україна','вик розр','pts']: #Some kind of points?
->>>>>>> 8f0c29cc
             fieldnames.append('IGNORE')
         elif text in ['страна','country','країна','coutry','contry','nation']: #Country
             fieldnames.append('Country')
@@ -253,11 +242,8 @@
         elif text == 'дюсш': #Youth?
             fieldnames.append('IGNORE')
         elif text == 'к шварца малоуна' or text == 'gf' or text == 'mam' or text == 'mf': #Coefficient
-<<<<<<< HEAD
-=======
             fieldnames.append('IGNORE')
         elif text == 'очк': # No idea
->>>>>>> 8f0c29cc
             fieldnames.append('IGNORE')
 
         elif text in ['сумма','total','result','результат','results','total sum','сума','підсумок']:
@@ -277,15 +263,9 @@
                 [next(iterable) for x in range(3)]
             else:
                 [next(iterable) for x in range(2)]
-<<<<<<< HEAD
-        elif text in ['жим 1','bp 1','benchpress 1','bp1']:
-            assert header[i+1].lower() in ['жим 2','bp 2','benchpress 2','bp2']
-            assert header[i+2].lower() in ['жим 3','bp 3','benchpress 3','bp3']
-=======
         elif text in ['жим 1','bp 1','benchpress 1','bp1','вр1']:
             assert header[i+1].lower() in ['жим 2','bp 2','benchpress 2','bp2','вр2']
             assert header[i+2].lower() in ['жим 3','bp 3','benchpress 3','bp3','вр3']
->>>>>>> 8f0c29cc
             fieldnames.append('Bench1Kg')
             fieldnames.append('Bench2Kg')
             fieldnames.append('Bench3Kg')
@@ -297,11 +277,6 @@
                 [next(iterable) for x in range(3)]
             else:
                 [next(iterable) for x in range(2)]
-<<<<<<< HEAD
-
-
-=======
->>>>>>> 8f0c29cc
         elif text in ['тяга 1','dl 1','deadlift 1']:
             assert header[i+1].lower() in ['тяга 2','dl 2','deadlift 2']
             assert header[i+2].lower() in ['тяга 3','dl 3','deadlift 3']
